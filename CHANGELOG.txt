v0.4.4    - Require SoCo v0.23.1+
          - Add 'add_sharelink_to_queue/sharelink') action (Experimental)
          - Add 'end_session' action
<<<<<<< HEAD
          - Add 'get_channel' action
          - Minor cosmetic improvements & bugfixes
=======
>>>>>>> 2eae856e
v0.4.3    - Add 'get_uri' action
          - Add support for 'USE_LOCAL_SPKR_CACHE' env. variable
v0.4.2    - Rename 'sonos-http-server' to 'sonos-http-api-server'
          - Additional HTTP API server logging
v0.4.1    - Minor changes to HTTP API server
v0.4.0    - Add HTTP API server functionality
v0.3.50   - Minor cosmetic improvements & bugfixes
v0.3.49   - Minor improvements to 'track_follow'
v0.3.48   - Bugfixes
v0.3.47   - Interactive mode 'track_follow' now runs in a subprocess
v0.3.46   - Improve output of 'track_follow'
v0.3.45   - Add 'track_follow' action outside interactive mode
v0.3.44   - Add 'track_follow' command to the interactive shell
v0.3.43   - Add support for imported local library playlists
v0.3.42   - Minor bugfixes only
v0.3.41   - Add 'relative_bass' and 'relative_treble' actions
v0.3.40   - Simplify 'snooze_alarm' action (backward-compatible)
v0.3.39   - Add 'snooze_alarm' action
v0.3.38   - Add '--check_for_update' option
v0.3.37   - Actions 'info' and 'sysinfo' now report correct playback state
            for slave speakers
          - Upgrade to SoCo v0.22.0, allowing some code simplification
v0.3.36   - Fix regression in exit code; send error messages to stderr
          - Action 'copy_alarm' now returns the ID of the copy
v0.3.35   - Add 'move_alarm' action
          - Remove 'alarm(s)_enabled' action ...
          - Replace with 'enable_alarm(s)' and 'disable_alarm(s)' actions
v0.3.34   - Add 'copy_alarm' action
          - Reorder columns in output of 'alarms' to match the sequencing
            used in 'create_alarm' and 'modify_alarm'
v0.3.33   - Rename 'enable_alarm(s)' actions to 'alarm(s)_enabled'
            (Original action names will still work, at least for now)
          - Add 'list_alarms' synonym for 'alarms' action
          - Add 'modify_alarm(s)' action
v0.3.32   - Add 'exec' and 'cd' commands to the interactive shell
          - Add '--subnets' option to 'sonos-discover', to specify
            which IP addresses / subnets to search
v0.3.31   - Add 'create_alarm/add_alarm' actions
          - Add 'remove_alarm(s)' action to remove alarms by ID
          - Add 'enable_alarm(s)' action to enable/disable alarms
          - Include alarm ID in output from 'alarms' action
v0.3.30   - Fixes #18 (exception when no speakers are discovered in cached mode)
v0.3.29   - Cosmetic change to multi-line output (fixes a regression)
v0.3.28   - Minor bugfixes
v0.3.27   - Minor bugfixes
v0.3.26   - Alias processing bugfixes
v0.3.25   - Add argument substitution (%1, %2, etc.) to aliases
            Note that the use of '_' to suppress arguments is now deprecated
          - Add 'docs' command to shell
v0.3.24   - Add 'available_actions' action
          - Add 'wait_end_track' action
v0.3.23   - Bugfix: Remove spurious newline when action returns no value (#17)
v0.3.22   - Multiple sequential actions will now attempt to proceed in the
            event of an action in the sequence failing
v0.3.21   - Bugfix: correct issue where shell aliases can't be deleted
v0.3.20   - Add the ability to save, load, and overwrite shell aliases from
            text files
v0.3.19   - Add "_" option to suppress pass-thru parameters in shell aliases
          - Add single keystroke shell support for Windows
          - Add 'playpause' as synonym for 'pauseplay'
v0.3.18   - Add 'pauseplay' action
          - Improve the prompt in Shell single keystroke mode
v0.3.17   - Add 'version' command to the Shell
          - Fix regression in 'remove_from_queue'
          - Add 'groupstatus' action
v0.3.16   - Selected actions targeted at a non-coordinator speaker in a
            group are now diverted to the coordinator instead of returning
            an error
v0.3.15   - Add 'album_art' action
v0.3.14   - Bugfixes to API and alias loop detection
v0.3.13   - Shell aliases now accept parameters
          - Network scan options now respected in normal discovery mode
v0.3.12   - Bugfix for 'play_fav_radio_station_no' picking the wrong
            station (#12).
v0.3.11   - Allow aliases to include other aliases, with loop detection
          - Add 'single keystroke' mode to the shell. (Not supported on
            Windows.)
v0.3.10   - Shell aliases can now be used for shell commands (except
            alias!)
          - Add 'push' and 'pop' shell commands to save / restore the
            active speaker
          - Shell and API bugfixes
v0.3.9    - Add alias capability to the shell
v0.3.8    - Shell history is now saved across shell sessions in
            ~/.soco-cli/shell-history.txt
          - Add 'play_fav_radio_station_no' action
          - Shell now supports ' : ' for multiple actions, and 'wait' actions
v0.3.7    - Fix 'readline' import error on Windows and add shell warning
v0.3.6    - Add auto-completion for Interactive Shell commands
          - Various shell improvements
v0.3.5    - Interactive mode: quickly select speaker by number
v0.3.4    - Fix refactoring bug
v0.3.3    - Significantly improved Interactive Mode
          - Bugfix for numbering issue in 'play_favourite_number'
          - API change / bugfix for 'get_soco_object()'
v0.3.2    - Interactive mode: add ability to set/unset active speaker
          - Add 'play_favourite_number' action to play a favourite by its
            number
          - Remove API type hints for backward compatibility; bugfixes
v0.3.1    - API interface change/expansion, and bugfix for local cache
v0.3.0    - Add an API allowing the use of SoCo-CLI as a Python library
          - Add early version of interactive mode
          - Add the ability to get the speaker name from the $SPKR environment
            variable
          - Add 'wait_stopped_for_not_pause' action
v0.2.1    - Performance improvement for speaker discovery with partial name
            match
          - Action 'play_m3u' now accepts files that contain any list of audio
            filenames, without requiring M3U/M3U8 conventions
v0.2.0    - Requires SoCo v0.21, and benefits from its big improvements
          - If a speaker name is not found, discovery will now fall back to
            scanning the network for a matching speaker
          - Partial, case insensitive matches can now be used for speaker
            naming when using normal discovery
          - Supplying, ambiguous partial speaker names now results in an error
          - 'Alternative Discovery' is now referred to as 'Cached Discovery'
          - Add 'buttons' action to inspect/change whether speaker buttons
            are enabled
          - Add 'fixed_volume' action to inspect/change whether the Fixed
            Volume feature is enabled (applies to Connect and Port)
          - Add 'trueplay' action to inspect/change whether a Trueplay
            tuning profile is enabled
v0.1.54   - Add 'wait_stop_not_pause" action
          - Action 'play_file' now accepts multiple files as parameters
v0.1.53   - Action 'play_file' now supported back to Python 3.5
          - Add simple 'interactive mode' option to 'play_m3u' action, allowing
            'next track', 'pause', and 'resume' while playing a playlist
v0.1.52   - Bugfix only
v0.1.51   - Add queue position options to 'add_uri_to_queue'
          - Restore Python 3.5+ compatibility
v0.1.50   - Action 'play_file' can now be paused without terminating the server
v0.1.49   - Minor fixes & update docs re: AAC playback issues
v0.1.48   - Add 'r' option to 'play_m3u' to play a single, random track
          - Add support for 'm3u8' playlist files
          - Album art now displayed when using 'play_file'
          - Add WMA file support for 'play_file'
          - Add AAC file support for 'play_file' (with issues)
v0.1.47   - Add 'play_m3u' action to play local M3U playlists
v0.1.46   - Fix behaviour of 'play_uri' when playing file URLs
          - Add support for M4A and MP4 playback using 'play_file'
          - Add support for seeking within a track when using 'play_file'
v0.1.45   - Add 'play_file' action for playback of local audio files
            (Experimental: currently works for MP3, FLAC, OGG and WAV files)
v0.1.44   - Simplify output format of 'zones' (etc.)
          - Add 'first/start' option for various queue actions
          - Add 'rename' action to rename speakers
          - Add '--actions' option (same as '--commands')
v0.1.43   - Add '_all_' option instead of targeting a named speaker
          - Simplify the output of the 'groups' action
          - Add 'commands' option to sonos, to print the list of available commands
v0.1.42   - Patch SoCo to provide full Python 3.9 support (until SoCo 0.21)
          - Add 'battery' action to print battery status for Sonos Move speakers
v0.1.41   - Improve time accuracy in 'wait_stopped_for'
          - Improve playback state detection in 'wait_stopped_for'
          - Further evolution of 'track' output for streams
          - Add 'first/start' option to 'queue_search_number'
          - Save search results when using 'list_playlist_tracks'
v0.1.40   - Add 'seek_forward' action to jump ahead within a track
          - Add 'seek_back' action to jump back within a track
          - Action 'seek' now supports more flexible time formats
          - Add 'seek_to' synonym for 'seek'
          - Improve 'track' output when reporting a stopped stream
          - Add 'min_netmask' option for alternative discovery
          - Improve network selection logic when using alternative discovery
          - Improve network timeout logic when using alternative discovery
v0.1.39   - Added 'search_album', 'search_artist', search_track' synonyms
          - Fix WARN(ING) setting for --log option
          - Require SoCo >= 0.20
v0.1.38   - Add search caching and indexed playback for 'tracks_in_album'
          - Add search caching and indexed playback for 'list_albums'
          - Add search caching and indexed playback for 'search_artists'
          - Add '--docs' option to print URL to online documentation
          - Add 'soco-discover' synonym for 'sonos-discover'
          - Add line_in 'right_input' parameter for stereo paired P:5/Fives
          - Behaviour change: Line-In starts playback after being selected
v0.1.37   - Fix 'play_favourite_radio_station'
          - Improve output from 'track' action for non-queue items
          - Add 'cue_favourite_radio_station' action
v0.1.36   - Add 'last_search' action to cache track and album searches
          - Add 'queue_last_search_number' action
v0.1.35   - Add 'queue_position' action
          - Add 'play_next' option to 'queue_track' and 'queue_album'
          - Add 'play_next' option for 'add_playlist_to_queue'
          - Add 'play_next' option for 'add_favourite_to_queue'
v0.1.34   - Add 'fade' synonym for 'cross_fade'
          - Add 'remove_current_track_from_queue' action
          - Add 'remove_last_track_from_queue' action
v0.1.33   - Add 'none' as a synonym for 'off', in the 'repeat' action
          - Add the ability to use sequences and ranges with 'remove_from_queue'
v0.1.32   - Add 'shuffle' action for direct inspection and control of shuffle mode
          - Add 'repeat' action for direct inspection and control of repeat mode
v0.1.31   - Add 'transfer_to' synonym for 'transfer_playback'
          - Add 'create_playlist_from_queue' synonym for 'save_queue'
          - Remove erroneous printout in 'tracks_in_albums'
v0.1.30   - Added 'SHUFFLE_REPEAT_ONE' playback mode
          - Add 'transfer_playback' action
v0.1.29   - Updated logic fix for 'wait_stopped_for'
          - Add 'status' synomym for 'playback'
v0.1.28   - Add 'cue_favourite' action
v0.1.27   - Add 'wait_for' synonym for 'wait'
          - Fix minor timer expiry logic issue in 'wait_stopped_for'
          - Improve SoCo version check
          - Improve some error messages regarding use of ':'
v0.1.26   - Add 'queue_track' action
          - Add 'list_queue <track_number>' action
v0.1.25   - Add music library functions: 'list_artists', 'list_albums',
            'search_library', 'search_artists', 'search_albums'
            'search_tracks', 'tracks_in_albums', 'queue_album'
          - sonos-discover behaviour change: '-p' now prints the current speaker
            data then exits, and '-s' has been removed.
v0.1.24   - Add 'loop_to_start' action
          - Allow CTRL-C to break out of 'wait_stopped_for' state on Windows (SIGTERM)
          - Add 'soco' synonym for 'sonos' command
          - Fix loop counting defect
v0.1.23   - Add conditional modifiers 'if_playing' and 'if_stopped'
          _ Add actions 'loop_for' and 'loop_until'
          - Reintroduce SIGKILL workaround for non-Windows platforms
v0.1.22_1 - Revert use of SIGKILL (was preventing running on Windows)
v0.1.22   - Add 'wait_stopped_for' action (experimental)
          - Add 'loop' and 'loop <iterations>' actions (experimental)
          - Fix 100 track display limit on 'list_playlist_tracks'
v0.1.21   - Add 'rfq' synonym for 'remove_from_queue'
          - Added 'wait_start' and 'wait_stop' actions
v0.1.20   - Add 'list_all_playlist_tracks' action
v0.1.19   - Exact speaker name matching is now case sensitive
          - Additional logging
          - Add 'list_playlist_tracks' action
v0.1.18   - Add README notes on what sources can be played back
          - 'add_playlist_to_queue' now returns the first track queue position
          - Experimental support for 'add_fav_to_queue', with some issues
          - Fix issue with WARN-level logging enabled by default
v0.1.17_1 - Remove backport requirement (was breaking Windows installs)
v0.1.17   - Added 'wait_until' action
          - Fix for Python 3.7 requirement
v0.1.16   - Add ability to cancel sleep timers
          - Add the 'sleep_at' action to schedule a sleep timer
          - Allow 'wait', 'sleep', to use HH:MM:SS format for durations
          - Miscellaneous minor fixes
v0.1.15   - Improve sleep timer action to allow durations in h/m/s
          - Initial logging capability
v0.1.14   - Improved, faster discovery for local speaker list
          - Add 'libraries' action
          - Add 'sysinfo' action
v0.1.13   - Change to local speaker list file contents. Old speaker data files
            will be removed and rediscovery will be required.
          - Simple SIGINT handling added.
          - Added '-v' option to sonos-discover
          - 'sonos-discover -s' prints Sonos software version of each speaker
          - Add 'alarms' action to list Sonos alarms<|MERGE_RESOLUTION|>--- conflicted
+++ resolved
@@ -1,11 +1,7 @@
 v0.4.4    - Require SoCo v0.23.1+
-          - Add 'add_sharelink_to_queue/sharelink') action (Experimental)
+          - Add 'add_sharelink_to_queue/sharelink' action for Spotify/Tidal
           - Add 'end_session' action
-<<<<<<< HEAD
           - Add 'get_channel' action
-          - Minor cosmetic improvements & bugfixes
-=======
->>>>>>> 2eae856e
 v0.4.3    - Add 'get_uri' action
           - Add support for 'USE_LOCAL_SPKR_CACHE' env. variable
 v0.4.2    - Rename 'sonos-http-server' to 'sonos-http-api-server'
