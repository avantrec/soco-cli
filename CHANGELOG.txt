--- conflicted
+++ resolved
@@ -1,12 +1,9 @@
-<<<<<<< HEAD
-v0.1.51   - Add 'interactive mode' option to 'play_m3u' action, allowing the use
+v0.1.53   - Action 'play_file' now supported back to Python 3.5
+          - Add 'interactive mode' option to 'play_m3u' action, allowing the use
             of 'next track', 'pause', and 'resume' while playing a playlist
-=======
-v0.1.53   - Action 'play_file' now supported back to Python 3.5
 v0.1.52   - Bugfix only
 v0.1.51   - Add queue position options to 'add_uri_to_queue'
           - Restore Python 3.5+ compatibility
->>>>>>> 43d5c507
 v0.1.50   - Action 'play_file' can now be paused without terminating the server
 v0.1.49   - Minor fixes & update docs re: AAC playback issues
 v0.1.48   - Add 'r' option to 'play_m3u' to play a single, random track
