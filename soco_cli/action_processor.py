"""The main command processing module.

This module requires refactoring, improvements to its argument handling,
and needs to be converted to a Class.
"""

import logging
import pprint
import time
from datetime import datetime, timedelta
from distutils.version import StrictVersion
from os import get_terminal_size
from queue import Empty
from random import randint

import soco
import soco.alarms
import tabulate
from soco.exceptions import NotSupportedException, SoCoUPnPException
from xmltodict import parse

from soco.plugins.sharelink import ShareLinkPlugin

from soco_cli.play_local_file import play_local_file
from soco_cli.play_m3u_file import play_m3u_file
from soco_cli.speaker_info import print_speaker_table
from soco_cli.utils import (
    convert_to_seconds,
    convert_true_false,
    error_report,
    event_unsubscribe,
    get_right_hand_speaker,
    get_speaker,
    one_or_more_parameters,
    one_or_two_parameters,
    one_parameter,
    parameter_number_error,
    parameter_type_error,
    read_search,
    rename_speaker_in_cache,
    save_search,
    seconds_until,
    set_sigterm,
    two_parameters,
    zero_one_or_two_parameters,
    zero_or_one_parameter,
    zero_parameters,
)

pp = pprint.PrettyPrinter(width=120)
SONOS_MAX_ITEMS = 66000


def get_playlist(speaker, name, library=False):
    """Returns the playlist object with 'name' otherwise None."""
    if library:
        playlists = speaker.music_library.get_playlists(complete_result=True)
    else:
        playlists = speaker.get_sonos_playlists(complete_result=True)

    # Strict match
    for playlist in playlists:
        if name == playlist.title:
            logging.info(
                "Found playlist '{}' using strict match".format(playlist.title)
            )
            return playlist

    # Fuzzy match
    name = name.lower()
    for playlist in playlists:
        if name in playlist.title.lower():
            logging.info("Found playlist '{}' using fuzzy match".format(playlist.title))
            return playlist

    return None


def print_list_header(prefix, name):
    spacer = "  "
    title = "{} {}".format(prefix, name)
    underline = "=" * len(title)
    print(spacer + title)
    print(spacer + underline)


def get_current_queue_position(speaker, tracks=None):
    """Find the current queue position and whether a speaker is playing
    from the queue.

    'is_playing' will be reported correctly in most, but not all, cases.
    """
    qp = 0
    is_playing = False
    track_title = None

    try:
        track_info = speaker.get_current_track_info()
        qp = int(track_info["playlist_position"])
        track_title = track_info["title"]
    except:
        qp = 0

    try:
        cts = speaker.get_current_transport_info()["current_transport_state"]
        if cts == "PLAYING":
            if tracks is not None:
                try:
                    if tracks[qp - 1].title == track_title:
                        is_playing = True
                    else:
                        is_playing = False
                        qp = 1
                except:
                    is_playing = False
                    qp = 1
            else:
                is_playing = True
        else:
            is_playing = False
    except:
        is_playing = False

    return qp, is_playing


def print_tracks(tracks, speaker=None, single_track=False, track_number=None):
    qp = None
    is_playing = None
    if speaker:
        qp, is_playing = get_current_queue_position(speaker, tracks)
    if single_track:
        item_number = track_number
    else:
        item_number = 1
    for track in tracks:
        try:
            artist = track.creator
        except:
            artist = ""
        try:
            album = track.album
        except:
            album = ""
        try:
            title = track.title
        except:
            title = ""
        if not qp or qp != item_number:
            print(
                "{:7d}: Artist: {} | Album: {} | Title: {}".format(
                    item_number, artist, album, title
                )
            )
        elif qp == item_number:
            if is_playing:
                prefix = " *> "
            else:
                prefix = "  * "
            print(
                "{}{:3d}: Artist: {} | Album: {} | Title: {}".format(
                    prefix, item_number, artist, album, title
                )
            )
        item_number += 1
    return True


def print_albums(albums, omit_first=False):
    item_number = 1
    for album in albums:
        try:
            artist = album.creator
        except:
            artist = ""
        try:
            title = album.title
        except:
            title = ""
        if item_number == 1 and omit_first:
            omit_first = False
        else:
            print("{:7d}: Album: {} | Artist: {}".format(item_number, title, artist))
            item_number += 1
    return True


def print_artists(artists):
    item_number = 1
    for artist in artists:
        artist_name = artist.title
        print("{:7d}: {}".format(item_number, artist_name))
        item_number += 1
    return True


# Action processing functions
@zero_or_one_parameter
def on_off_action(speaker, action, args, soco_function, use_local_speaker_list):
    """Method to deal with actions that have 'on|off semantics"""
    if action == "group_mute":
        speaker = speaker.group
        soco_function = "mute"
    np = len(args)
    if np == 0:
        state = "on" if getattr(speaker, soco_function) else "off"
        print(state)
    elif np == 1:
        arg = args[0].lower()
        if arg == "on":
            setattr(speaker, soco_function, True)
        elif arg == "off":
            setattr(speaker, soco_function, False)
        else:
            parameter_type_error(action, "on|off")
            return False
    return True


@zero_parameters
def no_args_no_output(speaker, action, args, soco_function, use_local_speaker_list):
    if soco_function == "separate_stereo_pair" and StrictVersion(
        soco.__version__
    ) < StrictVersion("0.20"):
        error_report("Pairing operations require SoCo v0.20 or greater")
        return False
    getattr(speaker, soco_function)()
    return True


@zero_parameters
def no_args_one_output(speaker, action, args, soco_function, use_local_speaker_list):
    result = getattr(speaker, soco_function)
    if callable(result):
        print(getattr(speaker, soco_function)())
    else:
        print(result)
    return True


@zero_or_one_parameter
def list_queue(speaker, action, args, soco_function, use_local_speaker_list):
    queue = speaker.get_queue(max_items=SONOS_MAX_ITEMS)
    if len(queue) == 0:
        print("Queue is empty")
        return True
    if len(args) == 1:
        try:
            track_number = int(args[0])
            if not 0 < track_number <= len(queue):
                error_report(
                    "Track number {} is out of queue range".format(track_number)
                )
                return False
            queue = [queue[track_number - 1]]
        except ValueError:
            parameter_type_error(action, "integer")
            return False
    print()
    if len(args) == 1:
        print_tracks(queue, speaker, single_track=True, track_number=track_number)
    else:
        print_tracks(queue, speaker)
    print()
    return True


@zero_parameters
def list_numbered_things(speaker, action, args, soco_function, use_local_speaker_list):
    if soco_function in [
        "get_sonos_favorites",
        "get_favorite_radio_stations",
        "get_playlists",
        # "get_tracks",
    ]:
        things = getattr(speaker.music_library, soco_function)(complete_result=True)
    else:
        things = getattr(speaker, soco_function)(complete_result=True)
    things_list = [thing.title for thing in things]
    things_list.sort()
    print()
    index = 0
    for thing in things_list:
        index += 1
        print("{:5d}: {}".format(index, thing))
    print()
    return True


@zero_or_one_parameter
def volume_actions(speaker, action, args, soco_function, use_local_speaker_list):
    np = len(args)
    # Special case for ramp_to_volume
    if soco_function == "ramp_to_volume":
        if np == 1:
            vol = int(args[0])
            if 0 <= vol <= 100:
                print(speaker.ramp_to_volume(vol))
                return True
            parameter_type_error(action, "0 to 100")
            return False
        parameter_number_error(action, "1")
        return False
    if soco_function == "group_volume":
        speaker = speaker.group
    if np == 0:
        print(speaker.volume)
    elif np == 1:
        try:
            vol = int(args[0])
        except:
            parameter_type_error(action, "integer from 0 to 100")
            return False
        if 0 <= vol <= 100:
            speaker.volume = vol
        else:
            parameter_type_error(action, "0 to 100")
            return False
    return True


@one_parameter
def relative_volume(speaker, action, args, soco_function, use_local_speaker_list):
    if soco_function == "group_relative_volume":
        speaker = speaker.group
    try:
        vol = int(args[0])
    except:
        parameter_type_error(action, "integer from -100 to 100")
        return False
    if -100 <= vol <= 100:
        speaker.set_relative_volume(vol)
    else:
        parameter_type_error(action, "integer from -100 to 100")
        return False
    return True


@zero_parameters
def print_info(speaker, action, args, soco_function, use_local_speaker_list):
    output = getattr(speaker, soco_function)()
    for item in sorted(output):
        if item not in ["metadata", "uri", "album_art"]:
            print("  {}: {}".format(item.capitalize(), output[item]))
    return True


@zero_parameters
def track(speaker, action, args, soco_function, use_local_speaker_list):
    state = speaker.get_current_transport_info()["current_transport_state"]
    if speaker.is_playing_line_in:
        print("Using Line In (state: {})".format(state))
    else:
        track_info = speaker.get_current_track_info()
        logging.info("Current track info:\n{}".format(track_info))
        # Stream
        if track_info["duration"] == "0:00:00":
            if track_info["artist"] != "":
                print("Playback state is '{}':".format(state))
                for item in sorted(track_info):
                    if item not in [
                        "metadata",
                        "album_art",
                        "duration",
                        "playlist_position",
                        "position",
                    ]:
                        print("  {}: {}".format(item.capitalize(), track_info[item]))
            else:
                # Assume it's a radio stream
                channel = speaker.get_current_media_info()["channel"]
                print(
                    "Playback state is '{}':\n  Channel: {}\n  Title:   {}\n  URI:     {}".format(
                        state, channel, track_info["title"], track_info["uri"]
                    )
                )
        # Normal track
        else:
            print("Playback state is '{}':".format(state))
            for item in sorted(track_info):
                if item not in ["metadata", "uri", "album_art"]:
                    print("  {}: {}".format(item.capitalize(), track_info[item]))
    return True


@zero_or_one_parameter
def playback_mode(speaker, action, args, soco_function, use_local_speaker_list):
    np = len(args)
    possible_args = [
        "normal",
        "repeat_all",
        "repeat_one",
        "shuffle",
        "shuffle_norepeat",
        "shuffle_repeat_one",
    ]
    if np == 0:
        print(speaker.play_mode)
    elif np == 1:
        if args[0].lower() in possible_args:
            speaker.play_mode = args[0]
        else:
            parameter_type_error(action, possible_args)
    return True


@zero_or_one_parameter
def shuffle(speaker, action, args, soco_function, use_local_speaker_list):
    np = len(args)
    if np == 0:
        if speaker.shuffle is True:
            print("on")
        else:
            print("off")
    elif np == 1:
        if args[0].lower() == "on":
            speaker.shuffle = True
        elif args[0].lower() == "off":
            speaker.shuffle = False
        else:
            error_report("Action '{}' takes parameter 'on' or 'off'".format(action))
            return False
    return True


@zero_or_one_parameter
def repeat(speaker, action, args, soco_function, use_local_speaker_list):
    np = len(args)
    if np == 0:
        if speaker.repeat is True:
            print("all")
        elif speaker.repeat is False:
            print("off")
        else:
            print("one")
    elif np == 1:
        if args[0].lower() in ["off", "none"]:
            speaker.repeat = False
        elif args[0].lower() == "one":
            speaker.repeat = "ONE"
        elif args[0].lower() == "all":
            speaker.repeat = True
        else:
            error_report(
                "Action '{}' takes parameter 'off', 'one', or 'all'".format(action)
            )
            return False
    return True


@zero_parameters
def transport_state(speaker, action, args, soco_function, use_local_speaker_list):
    print(speaker.get_current_transport_info()["current_transport_state"])
    return True


def play_favourite_core(speaker, favourite, favourite_number=None):
    """Core of the play_favourite action, but doesn't exit on failure"""

    fs = speaker.music_library.get_sonos_favorites(complete_result=True)

    if favourite_number:
        err_msg = "Favourite number must be integer between 1 and {}".format(len(fs))
        try:
            favourite_number = int(favourite_number)
        except ValueError:
            return False, err_msg
        if not 0 < favourite_number <= len(fs):
            return False, err_msg

        # List must be sorted by title to match the output of 'list_favourites'
        fs.sort(key=lambda x: x.title)
        the_fav = fs[favourite_number - 1]
        logging.info(
            "Favourite number {} is '{}'".format(favourite_number, the_fav.title)
        )

    else:
        the_fav = None
        # Strict match
        for f in fs:
            if favourite == f.title:
                logging.info("Strict match '{}' found".format(f.title))
                the_fav = f
                break

        # Fuzzy match
        if not the_fav:
            favourite = favourite.lower()
            for f in fs:
                if favourite in f.title.lower():
                    logging.info("Fuzzy match '{}' found".format(f.title))
                    the_fav = f
                    break

    if the_fav:
        # play_uri works for some favourites
        # TODO: this is broken and we should test for the
        #       type of favourite
        try:
            uri = the_fav.get_uri()
            metadata = the_fav.resource_meta_data
            logging.info(
                "Trying 'play_uri()': URI={}, Metadata={}".format(uri, metadata)
            )
            speaker.play_uri(uri=uri, meta=metadata)
            return True, ""
        except Exception as e:
            e1 = e

        # Other favourites will be added to the queue, then played
        try:
            # Add to the end of the current queue and play
            logging.info("Trying 'add_to_queue()'")
            index = speaker.add_to_queue(the_fav, as_next=True)
            speaker.play_from_queue(index, start=True)
            return True, ""
        except Exception as e2:
            msg = "1: {} | 2: {}".format(str(e1), str(e2))
            return False, msg
    msg = "Favourite '{}' not found".format(favourite)
    return False, msg


@one_parameter
def play_favourite(speaker, action, args, soco_function, use_local_speaker_list):
    result, msg = play_favourite_core(speaker, args[0])
    if not result:
        error_report(msg)
        return False

    return True


@one_parameter
def play_favourite_number(speaker, action, args, soco_function, use_local_speaker_list):
    logging.info("Playing favourite number {}".format(args[0]))
    result, msg = play_favourite_core(speaker, "", args[0])
    if not result:
        error_report(msg)
        return False

    return True


@one_or_two_parameters
def add_favourite_to_queue(
    speaker, action, args, soco_function, use_local_speaker_list
):
    favourite = args[0]
    fs = speaker.music_library.get_sonos_favorites()
    the_fav = None
    # Strict match
    for f in fs:
        if favourite == f.title:
            logging.info("Strict match '{}' found".format(f.title))
            the_fav = f
            break
    # Fuzzy match
    favourite = favourite.lower()
    if not the_fav:
        for f in fs:
            if favourite in f.title.lower():
                logging.info("Fuzzy match '{}' found".format(f.title))
                the_fav = f
                break
    if the_fav:
        position = 0
        if len(args) == 2:
            position = 1
            if len(args) == 2:
                if args[1].lower() in ["first", "start"]:
                    position = 1
                elif args[1].lower() in ["play_next", "next"]:
                    current_position = speaker.get_current_track_info()[
                        "playlist_position"
                    ]
                    if current_position == "NOT_IMPLEMENTED":
                        position = 1
                    else:
                        position = int(current_position) + 1
                else:
                    error_report(
                        "Second parameter for '{}' must be 'next/play_next' or 'first/start'".format(
                            action
                        )
                    )
                    return False
        try:
            # Print the queue position and return
            print(speaker.add_to_queue(the_fav, position=position))
            return True
        except Exception as e:
            error_report("{}".format(str(e)))
            return False
    error_report("Favourite '{}' not found".format(args[0]))
    return False


@one_parameter
def play_favourite_radio_number(
    speaker, action, args, soco_function, use_local_speaker_list
):
    try:
        fav_no = int(args[0])
    except:
        parameter_type_error(action, "integer")
        return False

    logging.info("Playing favourite radio station no. {}".format(fav_no))

    preset = 0
    limit = 99
    stations = speaker.music_library.get_favorite_radio_stations(preset, limit)

    station_titles = sorted([s.title for s in stations])
    logging.info("Sorted station titles are: {}".format(station_titles))

    station_title = station_titles[fav_no - 1]
    logging.info("Requested station is '{}'".format(station_title))

    return play_favourite_radio(
        speaker, action, [station_title], soco_function, use_local_speaker_list
    )


@one_parameter
def play_favourite_radio(speaker, action, args, soco_function, use_local_speaker_list):
    favourite = args[0]
    preset = 0
    limit = 99
    fs = speaker.music_library.get_favorite_radio_stations(preset, limit)
    the_fav = None
    # Strict match
    for f in fs:
        if favourite == f.title:
            logging.info("Strict match '{}' found".format(f.title))
            the_fav = f
            break
    # Fuzzy match
    favourite = favourite.lower()
    if not the_fav:
        for f in fs:
            if favourite in f.title.lower():
                logging.info("Fuzzy match '{}' found".format(f.title))
                the_fav = f
                break
    if the_fav:
        uri = the_fav.get_uri()
        meta_template = """
        <DIDL-Lite xmlns:dc="http://purl.org/dc/elements/1.1/"
            xmlns:upnp="urn:schemas-upnp-org:metadata-1-0/upnp/"
            xmlns:r="urn:schemas-rinconnetworks-com:metadata-1-0/"
            xmlns="urn:schemas-upnp-org:metadata-1-0/DIDL-Lite/">
            <item id="R:0/0/0" parentID="R:0/0" restricted="true">
                <dc:title>{title}</dc:title>
                <upnp:class>object.item.audioItem.audioBroadcast</upnp:class>
                <desc id="cdudn" nameSpace="urn:schemas-rinconnetworks-com:metadata-1-0/">
                    {service}
                </desc>
            </item>
        </DIDL-Lite>' """
        tunein_service = "SA_RINCON65031_"
        uri = uri.replace("&", "&amp;")
        metadata = meta_template.format(title=the_fav.title, service=tunein_service)
        logging.info("Trying 'play_uri()': URI={}, Metadata={}".format(uri, metadata))
        speaker.play_uri(uri=uri, meta=metadata)
        return True

    error_report("Favourite '{}' not found".format(args[0]))
    return False


@one_or_two_parameters
def play_uri(speaker, action, args, soco_function, use_local_speaker_list):
    uri = args[0]
    title = "" if len(args) == 1 else args[1]
    for radio in [False, True]:
        try:
            speaker.play_uri(uri, title=title, force_radio=radio)
            return True
        except:
            continue

    error_report("Failed to play URI: '{}'".format(uri))
    return False


@zero_or_one_parameter
def sleep_timer(speaker, action, args, soco_function, use_local_speaker_list):
    np = len(args)
    if np == 0:
        st = speaker.get_sleep_timer()
        if st:
            print(st)
        else:
            print(0)
    elif np == 1:
        if args[0].lower() in ["off", "cancel"]:
            logging.info("Cancelling sleep timer")
            speaker.set_sleep_timer(None)
        else:
            try:
                duration = convert_to_seconds(args[0])
            except ValueError:
                parameter_type_error(
                    action,
                    "number of hours, seconds or minutes + 'h/m/s', or off|cancel",
                )
                return False
            if 0 <= duration <= 86399:
                logging.info("Setting sleep timer to {}s".format(duration))
                speaker.set_sleep_timer(duration)
            else:
                parameter_type_error(action, "maximum duration is 23.999hrs")
                return False
    return True


@one_parameter
def sleep_at(speaker, action, args, soco_function, use_local_speaker_list):
    try:
        duration = seconds_until(args[0])
    except ValueError:
        parameter_type_error(action, "a time in 24hr 'HH:MM' or 'HH:MM:SS' format")
        return False
    if 0 <= duration <= 86399:
        logging.info("Setting sleep timer to {}s".format(duration))
        speaker.set_sleep_timer(duration)
    else:
        parameter_type_error(action, "maximum duration is 23.999hrs")
        return False
    return True


@one_parameter
def group_or_pair(speaker, action, args, soco_function, use_local_speaker_list):
    speaker2 = get_speaker(args[0], use_local_speaker_list)
    if not speaker2:
        error_report("Speaker '{}' not found".format(args[0]))
        return False
    if speaker == speaker2:
        error_report("Speakers are the same")
        return False
    getattr(speaker, soco_function)(speaker2)
    return True


@zero_parameters
def operate_on_all(speaker, action, args, soco_function, use_local_speaker_list):
    zones = speaker.all_zones
    for zone in zones:
        if zone.is_visible:
            try:
                getattr(zone, soco_function)()
            except:
                # Ignore errors here; don't want to halt on
                # a failed pause (e.g., if speaker isn't playing)
                continue
    return True


@zero_parameters
def zones(speaker, action, args, soco_function, use_local_speaker_list):
    zones = speaker.all_zones if "all" in action else speaker.visible_zones
    count = 1
    for zone in zones:
        if 1 < count < len(zones) + 1:
            print(", ", end="")
        print('"{}"'.format(zone.player_name), end="")
        count += 1
    print()
    return True


@zero_or_one_parameter
def play_from_queue(speaker, action, args, soco_function, use_local_speaker_list):
    np = len(args)
    if np == 0:
        speaker.play_from_queue(0)
    elif np == 1:
        try:
            # Play from current queue position?
            if args[0] in ["cp", "current", "current_position"]:
                index, _ = get_current_queue_position(speaker)
            else:
                index = int(args[0])
        except:
            parameter_type_error(action, "integer or 'cp' for current position")
            return False

        if 1 <= index <= speaker.queue_size:
            speaker.play_from_queue(index - 1)
        else:
            error_report("Queue index '{}' is out of range".format(index))
            return False
    return True


@one_parameter
def remove_from_queue(speaker, action, args, soco_function, use_local_speaker_list):
    # Generate a list that represents which tracks to remove, denoted by '0'
    # Initially mark each track as '1' (retain)
    queue = []
    for _ in range(speaker.queue_size):
        queue.append(1)
    # Catch exceptions at the end
    try:
        # Create a list of items to remove based on the input args
        # Mark these as '0'
        items = args[0].split(",")
        for index in items:
            # Check for a range ('x-y') instead of a single integer
            if "-" in index:
                rng = index.split("-")
                if len(rng) != 2:
                    parameter_type_error(
                        action, "two integers and a '-', e.g., '3-7' when using a range"
                    )
                    return False
                index_1 = int(rng[0])
                index_2 = int(rng[1])
                if index_1 < 1 or index_2 < 1:
                    raise IndexError
                if index_1 > index_2:
                    # Reverse the indices
                    index_2, index_1 = index_1, index_2
                for i in range(index_1 - 1, index_2):
                    queue[i] = 0
            else:
                index = int(index)
                if index < 1:
                    raise IndexError
                queue[index - 1] = 0
    # Exception handling
    # Catch any non-integer input values
    except ValueError:
        parameter_type_error(
            action,
            "integer, or comma-separated integers without spaces (e.g., 3,7,4)",
        )
        return False
    # Catch any out-of-range values
    except IndexError:
        error_report(
            "Queue index(es) must be between 1 and {} (inclusive)".format(len(queue))
        )
        return False
    # Walk though the list of tracks from position 1, removing items marked '0'
    # Account for the queue shift by keeping count of those deleted
    logging.info("Created map of queue items to delete (==0) {}".format(queue))
    # Note: do not switch the loop below to 'enumerate'. Yield behaviour breaks
    # the sequencing of requests to Sonos.
    # pylint: disable = consider-using-enumerate
    count_removed = 0
    for index in range(len(queue)):
        if queue[index] == 0:
            updated_index = index - count_removed
            speaker.remove_from_queue(updated_index)
            logging.info(
                "Removing queue item at (adjusted) index {}".format(updated_index + 1)
            )
            count_removed += 1
    return True


@zero_parameters
def remove_current_track_from_queue(
    speaker, action, args, soco_function, use_local_speaker_list
):
    if speaker.queue_size == 0:
        error_report("No tracks in queue")
        return False
    current_track = int(speaker.get_current_track_info()["playlist_position"])
    logging.info("Removing track {}".format(current_track))
    speaker.remove_from_queue(current_track - 1)
    return True


@zero_or_one_parameter
def remove_last_track_from_queue(
    speaker, action, args, soco_function, use_local_speaker_list
):
    queue_size = speaker.queue_size
    logging.info("Queue size is {}".format(queue_size))
    if queue_size == 0:
        error_report("No tracks in queue")
        return False
    if len(args) == 1:
        try:
            count = int(args[0])
        except ValueError:
            parameter_type_error(action, "an integer > 1")
        if not 1 <= count <= queue_size:
            error_report("parameter must be between 1 and {}".format(queue_size))
            return False
    else:
        count = 1
    logging.info("Removing the last {} tracks from the queue".format(count))
    while count > 0:
        logging.info("Removing track {}".format(queue_size))
        speaker.remove_from_queue(queue_size - 1)
        queue_size -= 1
        count -= 1
    return True


@one_parameter
def save_queue(speaker, action, args, soco_function, use_local_speaker_list):
    speaker.create_sonos_playlist_from_queue(args[0])
    return True


@one_parameter
def seek(speaker, action, args, soco_function, use_local_speaker_list):
    try:
        seconds = convert_to_seconds(args[0])
    except ValueError:
        parameter_type_error(action, "a valid time format")
        return False
    if seconds < 0:
        parameter_type_error(action, "cannot seek to before start of track")
        return False
    seek_point = str(timedelta(seconds=seconds))
    logging.info("Seek point is {}".format(seek_point))
    try:
        # seek() will handle out-of-bounds
        speaker.seek(seek_point)
    except:
        parameter_type_error(action, "valid time value on a seekable source")
        return False
    return True


@one_parameter
def seek_forward(speaker, action, args, soco_function, use_local_speaker_list):
    # Calculate the time increment
    increment = int(convert_to_seconds(args[0]))  # Integer number of seconds
    if increment < 0:
        parameter_type_error(action, "a positive time increment")
        return False
    logging.info("Seeking forward by {}s".format(increment))

    # Get the current position
    current_position = speaker.get_current_track_info()["position"]
    logging.info("Current playback position is '{}'".format(current_position))
    h, m, s = [int(s) for s in current_position.split(":")]

    td_current = timedelta(hours=h, minutes=m, seconds=s)
    td_increment = timedelta(seconds=increment)
    td_new_str = str(td_current + td_increment)
    logging.info(
        "Seeking forward to position '{}' ... note: might hit end of track".format(
            td_new_str
        )
    )
    try:
        speaker.seek(td_new_str)
    except:
        parameter_type_error(action, "time increment on a seekable source")
        return False
    return True


@one_parameter
def seek_back(speaker, action, args, soco_function, use_local_speaker_list):
    # Calculate the time increment
    increment = int(convert_to_seconds(args[0]))  # Integer number of seconds
    if increment < 0:
        parameter_type_error(action, "a positive time increment")
        return False
    logging.info("Seeking backward by {}s".format(increment))

    # Get the current position
    current_position = speaker.get_current_track_info()["position"]
    logging.info("Current playback position is '{}'".format(current_position))
    h, m, s = [int(s) for s in current_position.split(":")]

    td_current = timedelta(hours=h, minutes=m, seconds=s)
    td_increment = timedelta(seconds=increment)
    if td_current - td_increment < timedelta():
        logging.info("Cannot seek beyond start of track ... seek to start instead")
        td_new_str = "00:00:00"
    else:
        td_new_str = str(td_current - td_increment)
    logging.info("Seeking backward to position '{}'".format(td_new_str))
    try:
        speaker.seek(td_new_str)
    except:
        parameter_type_error(action, "time increment on a seekable source")
        return False
    return True


@one_or_two_parameters
def playlist_operations(speaker, action, args, soco_function, use_local_speaker_list):
    name = args[0]
    if soco_function == "create_sonos_playlist":
        getattr(speaker, soco_function)(name)
        return True
    if soco_function == "add_uri_to_queue":
        getattr(speaker, soco_function)(name)
        return True

    playlist = None
    if soco_function == "add_to_queue":
        playlist = get_playlist(speaker, name)
    elif soco_function == "add_library_playlist_to_queue":
        playlist = get_playlist(speaker, name, library=True)

    if playlist is not None:
        if soco_function in ["add_to_queue", "add_library_playlist_to_queue"]:
            position = 0
            if len(args) == 2:
                position = 1
                if len(args) == 2:
                    if args[1].lower() in ["first", "start"]:
                        position = 1
                    elif args[1].lower() in ["play_next", "next"]:
                        current_position = speaker.get_current_track_info()[
                            "playlist_position"
                        ]
                        if current_position == "NOT_IMPLEMENTED":
                            position = 1
                        else:
                            position = int(current_position) + 1
                    else:
                        error_report(
                            "Second parameter for '{}' must be 'next/play_next' or 'first/start'".format(
                                action
                            )
                        )
                        return False

            result = speaker.add_to_queue(playlist, position=position)
            print(result)
        else:
            getattr(speaker, soco_function)(playlist)
    else:
        error_report("Playlist '{}' not found".format(args[0]))
        return False
    return True


@one_parameter
def list_playlist_tracks(speaker, action, args, soco_function, use_local_speaker_list):
    playlist = get_playlist(speaker, args[0])
    if playlist:
        print()
        print_list_header("Sonos Playlist:", playlist.title)
        tracks = speaker.music_library.browse_by_idstring(
            "sonos_playlists", playlist.item_id, max_items=SONOS_MAX_ITEMS
        )
        print_tracks(tracks)
        print()
        save_search(tracks)
        return True

    error_report("Playlist '{}' not found".format(args[0]))
    return False


@one_parameter
def list_library_playlist_tracks(
    speaker, action, args, soco_function, use_local_speaker_list
):
    playlist = get_playlist(speaker, args[0], library=True)
    if playlist:
        print()
        print_list_header("Library Playlist:", playlist.title)
        tracks = speaker.music_library.browse_by_idstring(
            "playlists", playlist.item_id, max_items=SONOS_MAX_ITEMS
        )
        print_tracks(tracks)
        print()
        save_search(tracks)
        return True

    error_report("Playlist '{}' not found".format(args[0]))
    return False


@two_parameters
def remove_from_playlist(speaker, action, args, soco_function, use_local_speaker_list):
    name = args[0]
    try:
        track_number = int(args[1])
    except:
        parameter_type_error(action, "integer (track number)")
        return False
    playlist = get_playlist(speaker, name)
    if playlist:
        speaker.remove_from_sonos_playlist(playlist, track_number - 1)
        return True

    error_report("Playlist '{}' not found".format(args[0]))
    return False


@zero_one_or_two_parameters
def line_in(speaker, action, args, soco_function, use_local_speaker_list):
    np = len(args)
    if np == 0:
        state = "on" if speaker.is_playing_line_in else "off"
        print(state)
    else:
        source = args[0]
        if source.lower() == "off":
            speaker.stop()
        elif source.lower() in ["on", "left_input"]:
            # Switch to the speaker's own line_in
            logging.info("Switching to the speaker's own Line-In")
            speaker.switch_to_line_in()
            speaker.play()
        else:
            line_in_source = None
            if source.lower() == "right_input":
                # We want the right-hand speaker of the stereo pair
                logging.info("Looking for right-hand speaker")
                line_in_source = get_right_hand_speaker(speaker)
            else:
                # We want to use another speaker's input
                if np == 2:  # Want to select the input of a stereo pair
                    the_input = args[1].lower()
                    if the_input == "right_input":
                        logging.info("Using right-hand speaker's input")
                        logging.info("Looking for right-hand speaker")
                        left_speaker = get_speaker(source, use_local_speaker_list)
                        line_in_source = get_right_hand_speaker(left_speaker)
                    elif the_input == "left_input":
                        logging.info("Using left-hand speaker's input")
                        line_in_source = get_speaker(source, use_local_speaker_list)
                    else:
                        parameter_type_error(
                            action,
                            "second parameter (if present) must be 'left_input' or 'right_input'",
                        )
                        return False
                else:
                    logging.info("Using left-hand speaker's input")
                    line_in_source = get_speaker(source, use_local_speaker_list)
            if not line_in_source:
                error_report("Speaker or input '{}' not found".format(source))
                return False
            logging.info("Switching to Line-In and starting playback")
            speaker.switch_to_line_in(line_in_source)
            speaker.play()
    return True


@zero_or_one_parameter
def eq(speaker, action, args, soco_function, use_local_speaker_list):
    np = len(args)
    if np == 0:
        print(getattr(speaker, soco_function))
    elif np == 1:
        try:
            setting = int(args[0])
        except:
            parameter_type_error(action, "integer from -10 to 10")
            return False
        if -10 <= setting <= 10:
            setattr(speaker, soco_function, setting)
        else:
            parameter_type_error(action, "integer from -10 to 10")
            return False
    return True


@one_parameter
def eq_relative(speaker, action, args, soco_function, use_local_speaker_list):
    """Set an EQ value by a relative amount"""
    try:
        delta = int(args[0])
    except:
        parameter_type_error(action, "integer from -10 to 10")
        return False
    current = getattr(speaker, soco_function)
    new_value = current + delta
    new_value = -10 if new_value < -10 else 10 if new_value > 10 else new_value
    logging.info("Requested delta = '{}', new_value = '{}'".format(delta, new_value))
    setattr(speaker, soco_function, new_value)
    return True


@zero_or_one_parameter
def balance(speaker, action, args, soco_function, use_local_speaker_list):
    np = len(args)
    if np == 0:
        left, right = getattr(speaker, soco_function)
        # Convert to something more intelligible than a 2-tuple
        # Use range from -100 (full left) to +100 (full right)
        print(right - left)
    elif np == 1:
        try:
            setting = int(args[0])
        except:
            parameter_type_error(action, "integer from -100 to 100")
            return False
        if -100 <= setting <= 100:
            if setting >= 0:
                left = 100 - setting
                right = 100
            elif setting < 0:
                left = 100
                right = 100 + setting
            setattr(speaker, soco_function, (left, right))
        else:
            parameter_type_error(action, "integer from -100 to 100")
            return False
    return True


@zero_parameters
def reindex(speaker, action, args, soco_function, use_local_speaker_list):
    speaker.music_library.start_library_update()
    return True


@zero_parameters
def info(speaker, action, args, soco_function, use_local_speaker_list):
    info = speaker.get_speaker_info()
    model = info["model_name"].lower()
    if not ("boost" in model or "bridge" in model):
        info["volume"] = speaker.volume
        info["mute"] = speaker.mute
        info["title"] = speaker.get_current_track_info()["title"]
        info["player_name"] = speaker.player_name
        info["ip_address"] = speaker.ip_address
        info["household_id"] = speaker.household_id
        info["status_light"] = speaker.status_light
        info["is_coordinator"] = speaker.is_coordinator
        info["grouped_or_paired"] = len(speaker.group.members) > 1
        info["loudness"] = speaker.loudness
        info["treble"] = speaker.treble
        info["bass"] = speaker.bass
        info["is_coordinator"] = speaker.is_coordinator
        if speaker.is_coordinator:
            info["cross_fade"] = speaker.cross_fade
            info["state"] = speaker.get_current_transport_info()[
                "current_transport_state"
            ]
        else:
            info["cross_fade"] = speaker.group.coordinator.cross_fade
            info["state"] = speaker.group.coordinator.get_current_transport_info()[
                "current_transport_state"
            ]
        info["balance"] = speaker.balance
        info["night_mode"] = speaker.night_mode
        info["is_soundbar"] = speaker.is_soundbar
        info["is_playing_line_in"] = speaker.is_playing_line_in
        info["is_playing_radio"] = speaker.is_playing_radio
        info["is_playing_tv"] = speaker.is_playing_tv
        info["is_visible"] = speaker.is_visible
    for item in sorted(info):
        print("  {} = {}".format(item, info[item]))
    return True


@zero_parameters
def groups(speaker, action, args, soco_function, use_local_speaker_list):
    for group in speaker.all_groups:
        if group.coordinator.is_visible:
            print("{}: ".format(group.coordinator.player_name), end="")
            first = True
            for member in group.members:
                if member != group.coordinator:
                    if member.is_visible:
                        if not first:
                            print(", ", end="")
                        print("{}".format(member.player_name), end="")
                        first = False
            print()
    return True


@zero_parameters
def list_alarms(speaker, action, args, soco_function, use_local_speaker_list):
    alarms = soco.alarms.get_alarms(speaker)
    if not alarms:
        return True
    details = []
    for alarm in alarms:
        didl = alarm.program_metadata
        title_start = didl.find("<dc:title>")
        if title_start >= 0:
            title_start += len("<dc:title>")
            title_end = didl.find("</dc:title>")
            title = didl[title_start:title_end]
        else:
            title = "Unknown"
        time = alarm.start_time.strftime("%H:%M")
        if alarm.duration:
            duration = alarm.duration.strftime("%H:%M")
        else:
            duration = "No Limit"
        details.append(
            [
                alarm.alarm_id,
                alarm.zone.player_name,
                time,
                duration,
                alarm.recurrence,
                convert_true_false(alarm.enabled),
                title,
                alarm.play_mode,
                alarm.volume,
                convert_true_false(alarm.include_linked_zones),
            ]
        )
    headers = [
        "Alarm ID",
        "Speaker",
        "Start Time",
        "Duration",
        "Recurrence",
        "Enabled",
        "Title",
        "Play Mode",
        "Vol.",
        "Incl. Grouped",
    ]
    print()
    print(
        tabulate.tabulate(sorted(details), headers, tablefmt="github", numalign="left")
    )
    print()
    return True


@one_parameter
def remove_alarms(speaker, action, args, soco_function, use_local_speaker_list):

    alarms = soco.alarms.get_alarms(speaker)

    if args[0].lower() == "all":
        for alarm in alarms:
            logging.info("Removing alarm ID '{}'".format(alarm.alarm_id))
            alarm.remove()
        return True

    alarm_ids_to_delete = args[0].split(",")
    alarm_ids_to_delete = set(alarm_ids_to_delete)
    logging.info("Attempting to delete alarm ID(s): {}".format(alarm_ids_to_delete))

    alarm_ids = {alarm.alarm_id for alarm in alarms}
    logging.info("Current alarm ID(s): {}".format(alarm_ids))

    valid_alarm_ids_to_delete = alarm_ids.intersection(alarm_ids_to_delete)
    logging.info("Valid alarm ID(s) to delete: {}".format(valid_alarm_ids_to_delete))

    for alarm in alarms:
        if alarm.alarm_id in valid_alarm_ids_to_delete:
            logging.info("Deleting alarm ID: {}".format(alarm.alarm_id))
            alarm.remove()

    alarms_invalid = alarm_ids_to_delete.difference(valid_alarm_ids_to_delete)
    if len(alarms_invalid) != 0:
        print("Error: Alarm ID(s) {} not found".format(alarms_invalid))

    return True


@one_parameter
def add_alarm(speaker, action, args, soco_function, use_local_speaker_list):
    alarm_parameters = args[0].split(",")
    if len(alarm_parameters) != 8:
        error_report("8 comma-separated parameters must be supplied")
        return False

    start_time = alarm_parameters[0]
    try:
        start_time = datetime.strptime(start_time, "%H:%M").time()
    except ValueError:
        error_report("Invalid time format: {}".format(start_time))
        return False

    duration = alarm_parameters[1]
    try:
        duration = datetime.strptime(duration, "%H:%M").time()
    except ValueError:
        error_report("Invalid time format: {}".format(duration))
        return False

    recurrence = alarm_parameters[2]
    if not soco.alarms.is_valid_recurrence(recurrence):
        error_report("'{}' is not a valid recurrence string".format(recurrence))
        return False

    enabled = alarm_parameters[3].lower()
    if enabled in ["on", "yes"]:
        enabled = True
    elif enabled in ["off", "no"]:
        enabled = False
    else:
        error_report(
            "Alarm must be enabled 'on' or 'off', not '{}'".format(alarm_parameters[3])
        )
        return False

    uri = alarm_parameters[4]
    if uri.lower() == "chime":
        uri = None

    play_mode = alarm_parameters[5].upper()
    play_mode_options = [
        "NORMAL",
        "SHUFFLE_NOREPEAT",
        "SHUFFLE",
        "REPEAT_ALL",
        "REPEAT_ONE",
        "SHUFFLE_REPEAT_ONE",
    ]
    if play_mode not in play_mode_options:
        error_report(
            "Play mode is '{}', should be one of:\n  {}".format(
                alarm_parameters[5], play_mode_options
            )
        )
        return False

    volume = alarm_parameters[6]
    try:
        volume = int(volume)
        if not 0 <= volume <= 100:
            error_report(
                "Alarm volume must be between 0 and 100, not '{}'".format(
                    alarm_parameters[6]
                )
            )
            return False
    except ValueError:
        error_report(
            "Alarm volume must be an integer between 0 and 100, not '{}'".format(
                alarm_parameters[6]
            )
        )
        return False

    include_linked = alarm_parameters[7].lower()
    if include_linked in ["on", "yes"]:
        include_linked = True
    elif include_linked in ["off", "no"]:
        include_linked = False
    else:
        error_report(
            "Linked zones must be enabled 'on' or 'off', not '{}'".format(
                alarm_parameters[7]
            )
        )
        return False

    alarm = soco.alarms.Alarm(
        speaker,
        start_time=start_time,
        duration=duration,
        recurrence=recurrence,
        enabled=enabled,
        program_uri=uri,
        play_mode=play_mode,
        volume=volume,
        include_linked_zones=include_linked,
    )
    try:
        alarm.save()
    except soco.exceptions.SoCoUPnPException:
        error_report("Failed to create alarm")
        return False

    print("Alarm ID '{}' created".format(alarm.alarm_id))
    return True


@two_parameters
def modify_alarm(speaker, action, args, soco_function, use_local_speaker_list):

    alarm_ids = args[0].lower().split(",")
    all_alarms = soco.alarms.get_alarms(speaker)
    if alarm_ids[0] == "all":
        alarms = set(all_alarms)
    else:
        alarms = set()
        for alarm_id in alarm_ids:
            for alarm in all_alarms:
                if alarm_id == alarm.alarm_id:
                    alarms.add(alarm)
                    break
            else:
                print("Alarm ID '{}' not found".format(alarm_id))

    alarm_parameters = args[1].split(",")
    if len(alarm_parameters) != 8:
        error_report("8 comma-separated parameters must be supplied")
        return False

    for alarm in alarms:
        start_time = alarm_parameters[0]
        if not start_time == "_":
            try:
                alarm.start_time = datetime.strptime(start_time, "%H:%M").time()
            except ValueError:
                error_report("Invalid time format: {}".format(start_time))
                return False

        duration = alarm_parameters[1]
        if not duration == "_":
            try:
                alarm.duration = datetime.strptime(duration, "%H:%M").time()
            except ValueError:
                error_report("Invalid time format: {}".format(duration))
                return False

        recurrence = alarm_parameters[2]
        if not recurrence == "_":
            if not soco.alarms.is_valid_recurrence(recurrence):
                error_report("'{}' is not a valid recurrence string".format(recurrence))
                return False
            alarm.recurrence = recurrence

        enabled = alarm_parameters[3].lower()
        if not enabled == "_":
            if enabled in ["on", "yes"]:
                enabled = True
            elif enabled in ["off", "no"]:
                enabled = False
            else:
                error_report(
                    "Alarm must be enabled 'on' or 'off', not '{}'".format(
                        alarm_parameters[3]
                    )
                )
                return False
            alarm.enabled = enabled

        uri = alarm_parameters[4]
        if not uri == "_":
            if uri.lower() == "chime":
                uri = None
            alarm.program_uri = uri

        play_mode = alarm_parameters[5].upper()
        if not play_mode == "_":
            play_mode_options = [
                "NORMAL",
                "SHUFFLE_NOREPEAT",
                "SHUFFLE",
                "REPEAT_ALL",
                "REPEAT_ONE",
                "SHUFFLE_REPEAT_ONE",
            ]
            if play_mode not in play_mode_options:
                error_report(
                    "Play mode is '{}', should be one of:\n  {}".format(
                        alarm_parameters[5], play_mode_options
                    )
                )
                return False
            alarm.play_mode = play_mode

        volume = alarm_parameters[6]
        if not volume == "_":
            try:
                volume = int(volume)
                if not 0 <= volume <= 100:
                    error_report(
                        "Alarm volume must be between 0 and 100, not '{}'".format(
                            alarm_parameters[6]
                        )
                    )
                    return False
            except ValueError:
                error_report(
                    "Alarm volume must be an integer between 0 and 100, not '{}'".format(
                        alarm_parameters[6]
                    )
                )
                return False
            alarm.volume = volume

        include_linked = alarm_parameters[7].lower()
        if not include_linked == "_":
            if include_linked in ["on", "yes"]:
                include_linked = True
            elif include_linked in ["off", "no"]:
                include_linked = False
            else:
                error_report(
                    "Linked zones must be enabled 'on' or 'off', not '{}'".format(
                        alarm_parameters[7]
                    )
                )
                return False
            alarm.include_linked_zones = include_linked

        try:
            alarm.save()
        except soco.exceptions.SoCoUPnPException:
            error_report("Failed to modify alarm")
            return False

    return True


@one_parameter
def copy_alarm(speaker, action, args, soco_function, use_local_speaker_list):
    """Copy an alarm to the target speaker."""
    return move_or_copy_alarm(speaker, args[0], copy=True)


@one_parameter
def move_alarm(speaker, action, args, soco_function, use_local_speaker_list):
    """Move an alarm to the target speaker."""
    return move_or_copy_alarm(speaker, args[0], copy=False)


def move_or_copy_alarm(speaker, alarm_id, copy=True):
    alarms = soco.alarms.get_alarms(speaker)
    for alarm in alarms:
        if alarm_id == alarm.alarm_id:
            break
    else:
        error_report("Alarm ID '{}' not found".format(alarm_id))
        return False

    if alarm.zone == speaker:
        error_report("Cannot copy/move an alarm to the same speaker")
        return False

    alarm.zone = speaker
    if copy is True:
        alarm._alarm_id = None
    try:
        alarm.save()
    except soco.exceptions.SoCoUPnPException:
        error_report("Failed to copy/move alarm")
        return False

    if copy is True:
        print("Alarm ID '{}' created".format(alarm.alarm_id))

    return True


@one_parameter
def enable_alarms(speaker, action, args, soco_function, use_local_speaker_list):
    return set_alarms(speaker, args[0], enabled=True)


@one_parameter
def disable_alarms(speaker, action, args, soco_function, use_local_speaker_list):
    return set_alarms(speaker, args[0], enabled=False)


def set_alarms(speaker, alarm_ids, enabled=True):
    alarms = soco.alarms.get_alarms(speaker)
    alarm_ids = set(alarm_ids.lower().split(","))
    all_alarms = bool("all" in alarm_ids)
    if all_alarms:
        alarm_ids.discard("all")

    for alarm in alarms:
        if all_alarms is True or alarm.alarm_id in alarm_ids:
            logging.info(
                "Setting alarm id '{}' to enabled = {}".format(alarm.alarm_id, enabled)
            )
            alarm.enabled = enabled
            alarm.save()
            alarm_ids.discard(alarm.alarm_id)

    if len(alarm_ids) != 0:
        print("Alarm IDs not found: {}".format(alarm_ids))

    return True


@one_parameter
def snooze_alarm(speaker, action, args, soco_function, use_local_speaker_list):
    """Snooze an alarm that's currently playing"""

    duration = args[0].lower()

    # HH:MM:SS format
    h_m_s = duration.split(":")
    if len(h_m_s) == 3:
        try:
            if not (
                0 <= int(h_m_s[0]) <= 23
                and 0 <= int(h_m_s[1]) <= 59
                and 0 <= int(h_m_s[2]) <= 59
            ):
                raise ValueError
        except (ValueError, TypeError):
            logging.info("Invalid snooze duration: '{}'".format(args[0]))
            parameter_type_error(
                action,
                "A valid HH:MM:SS duration, or an integer number of minutes".format(
                    args[0]
                ),
            )
            return False

    # Simple 'Nm' or 'N' for N minutes of snooze
    else:
        try:
            duration = abs(int(duration.replace("m", "")))
            minutes = str(duration % 60).zfill(2)
            hours = str(int(duration / 60)).zfill(2)
            duration = hours + ":" + minutes + ":00"
        except ValueError:
            logging.info("Invalid snooze duration: '{}'".format(args[0]))
            parameter_type_error(
                action,
                "An integer number of minutes, or HH:MM:SS format",
            )
            return False

    logging.info("Sending snooze command using duration '{}'".format(duration))
    try:
        speaker.avTransport.SnoozeAlarm([("InstanceID", 0), ("Duration", duration)])
    except SoCoUPnPException as error:
        logging.info("Exception: {}".format(error))
        if error.error_code == "701":
            error_report("Can only snooze a playing alarm")
        elif error.error_code == "402":
            error_report("Invalid snooze duration: '{}'".format(duration))
        else:
            error_report("{}".format(error))
        return False

    return True


@zero_parameters
def list_libraries(speaker, action, args, soco_function, use_local_speaker_list):
    shares = speaker.music_library.list_library_shares()
    index = 0
    for share in sorted(shares):
        index += 1
        print("{:2d}: {}".format(index, share))
    return True


@zero_parameters
def system_info(speaker, action, args, soco_function, use_local_speaker_list):
    print_speaker_table(speaker)
    return True


@zero_parameters
def list_all_playlist_tracks(
    speaker, action, args, soco_function, use_local_speaker_list
):
    playlists = speaker.get_sonos_playlists(complete_result=True)
    print()
    for playlist in playlists:
        print_list_header("Sonos Playlist:", playlist.title)
        tracks = speaker.music_library.browse_by_idstring(
            "sonos_playlists", playlist.item_id
        )
        print_tracks(tracks)
        print()
    return True


def wait_stop_core(speaker, not_paused=False):

    playing_states = ["PLAYING", "TRANSITIONING"]
    if not_paused:
        # Also treat 'paused' as a playing state
        playing_states.append("PAUSED_PLAYBACK")

    try:
        sub = speaker.avTransport.subscribe(auto_renew=True)
    except Exception as e:
        error_report("Exception {}".format(e))
        return False

    while True:
        try:
            event = sub.events.get(timeout=1.0)
            if event.variables["transport_state"] not in playing_states:
                logging.info(
                    "Speaker '{}' in state '{}'".format(
                        speaker.player_name, event.variables["transport_state"]
                    )
                )
                event_unsubscribe(sub)
                return True
        except Empty:
            pass


@zero_parameters
def wait_stop(speaker, action, args, soco_function, use_local_speaker_list):
    return wait_stop_core(speaker)


@zero_parameters
def wait_stop_not_pause(speaker, action, args, soco_function, use_local_speaker_list):
    return wait_stop_core(speaker, not_paused=True)


def wait_stopped_for_core(speaker, action, duration_arg, not_paused=False):
    try:
        duration = convert_to_seconds(duration_arg)
    except ValueError:
        parameter_type_error(action, "Time h/m/s or HH:MM:SS")

    logging.info("Waiting until playback stopped for {}s".format(duration))

    try:
        sub = speaker.avTransport.subscribe(auto_renew=True)
    except Exception as e:
        error_report("Exception {}".format(e))
        return False

    playing_states = ["PLAYING", "TRANSITIONING"]
    if not_paused:
        # Also treat 'paused' as a playing state
        playing_states.append("PAUSED_PLAYBACK")

    while True:
        try:
            # TODO: Remove temporary fix for CTRL-C not exiting
            set_sigterm(True)
            event = sub.events.get(timeout=1.0)
            logging.info(
                "Event received: transport_state = '{}'".format(
                    event.variables["transport_state"]
                )
            )
            if event.variables["transport_state"] not in playing_states:
                logging.info("Speaker is not in states {}".format(playing_states))
                event_unsubscribe(sub)
                # TODO: Should really return here and do this some other way ...
                #       this is what's requiring the SIGKILL

                # Poll for changes; count down reset timer
                # TODO: Polling is not ideal; should be redesigned using events
                original_start_time = start_time = current_time = time.time()
                poll_interval = 10
                logging.info(
                    "Checking for not PLAYING, poll interval = {}s".format(
                        poll_interval
                    )
                )
                while (current_time - start_time) < duration:
                    state = speaker.get_current_transport_info()[
                        "current_transport_state"
                    ]
                    logging.info("Transport state = '{}'".format(state))
                    if state in playing_states:
                        # Restart the timer
                        start_time = current_time
                    remaining_time = duration - (current_time - start_time)
                    logging.info(
                        "Elapsed since last 'STOPPED' = {}s | total elapsed = {}s | remaining = {}s".format(
                            int(current_time - start_time),
                            int(current_time - original_start_time),
                            int(remaining_time),
                        )
                    )
                    if remaining_time <= poll_interval:
                        time.sleep(remaining_time)
                    else:
                        time.sleep(poll_interval)
                    current_time = time.time()
                logging.info(
                    "Timer expired after 'STOPPED' for {}s | total elapsed = {}s".format(
                        int(current_time - start_time),
                        int(current_time - original_start_time),
                    )
                )
                set_sigterm(False)
                return True
        except:
            set_sigterm(False)


@one_parameter
def wait_stopped_for(speaker, action, args, soco_function, use_local_speaker_list):
    return wait_stopped_for_core(speaker, action, args[0], not_paused=False)


@one_parameter
def wait_stopped_for_not_pause(
    speaker, action, args, soco_function, use_local_speaker_list
):
    return wait_stopped_for_core(speaker, action, args[0], not_paused=True)


@zero_parameters
def wait_start(speaker, action, args, soco_function, use_local_speaker_list):
    try:
        sub = speaker.avTransport.subscribe(auto_renew=True)
    except Exception as e:
        error_report("Exception {}".format(e))
        return False
    while True:
        try:
            event = sub.events.get(timeout=1.0)
            if event.variables["transport_state"] == "PLAYING":
                logging.info(
                    "Speaker '{}' in state '{}'".format(
                        speaker.player_name, event.variables["transport_state"]
                    )
                )
                event_unsubscribe(sub)
                return True
        except Empty:
            pass


@one_parameter
def search_artists(speaker, action, args, soco_function, use_local_speaker_list):
    ml = speaker.music_library
    name = args[0]
    artists = ml.get_music_library_information(
        "artists", search_term=name, complete_result=True
    )
    albums = []
    for artist in artists:
        print()
        print_list_header("Sonos Music Library Albums including Artist:", artist.title)
        albums = ml.get_music_library_information(
            "artists", subcategories=[artist.title], max_items=SONOS_MAX_ITEMS
        )
        print_albums(albums, omit_first=True)  # Omit the first (empty) entry
        print()
        # TODO: Debating whether to include lists of all the tracks that feature the artist...
        # print_list_header("Sonos Music Library Tracks with Artist:", artist.title)
        # tracks = ml.search_track(artist.title)
        # # tracks = ml.get_music_library_information("artists", subcategories=[name, ""], complete_result=True)
        # print_tracks(tracks)
        # print()
    if len(artists) == 1:
        # Remove the first (redundant) element from the list before saving
        albums.pop(0)
        save_search(albums)
    elif len(artists) > 1:
        print("Note: multiple artists found ... search not saved\n")
    return True


@zero_parameters
def list_artists(speaker, action, args, soco_function, use_local_speaker_list):
    ml = speaker.music_library
    artists = ml.get_artists(complete_result=True)
    print()
    print_list_header("Sonos Music Library Artists", "")
    print_artists(artists)
    print()
    return True


@zero_parameters
def list_albums(speaker, action, args, soco_function, use_local_speaker_list):
    ml = speaker.music_library
    artists = ml.get_albums(complete_result=True)
    print()
    print_list_header("Sonos Music Library Albums", "")
    print_albums(artists)
    print()
    save_search(artists)
    return True


@one_parameter
def search_albums(speaker, action, args, soco_function, use_local_speaker_list):
    ml = speaker.music_library
    name = args[0]
    albums = ml.get_music_library_information(
        "albums", search_term=name, complete_result=True
    )
    if len(albums) > 0:
        print()
        print_list_header("Sonos Music Library Album Search:", name)
        print_albums(albums)
        print()
        save_search(albums)
    return True


@one_parameter
def search_tracks(speaker, action, args, soco_function, use_local_speaker_list):
    ml = speaker.music_library
    name = args[0]
    tracks = ml.get_music_library_information(
        "tracks", search_term=name, complete_result=True
    )
    if len(tracks) > 0:
        print()
        print_list_header("Sonos Music Library Track Search:", name)
        print_tracks(tracks)
        print()
        save_search(tracks)
    return True


@one_parameter
def search_library(speaker, action, args, soco_function, use_local_speaker_list):
    search_artists(speaker, action, args, soco_function, use_local_speaker_list)
    search_albums(speaker, action, args, soco_function, use_local_speaker_list)
    search_tracks(speaker, action, args, soco_function, use_local_speaker_list)
    return True


@one_parameter
def tracks_in_album(speaker, action, args, soco_function, use_local_speaker_list):
    ml = speaker.music_library
    name = args[0]
    albums = ml.get_music_library_information(
        "albums", search_term=name, complete_result=True
    )
    logging.info("Found {} album(s) matching '{}'".format(len(albums), name))
    for album in albums:
        tracks = ml.get_music_library_information(
            "artists", subcategories=["", album.title], complete_result=True
        )
        print()
        print_list_header("Sonos Music Library Tracks in Album:", album.title)
        print_tracks(tracks)
        print()
        save_search(tracks)
    return True


def queue_item_core(speaker, action, args, info_type):
    name = args[0]
    items = speaker.music_library.get_music_library_information(
        info_type, search_term=name, complete_result=True
    )
    if len(items) > 0:
        position = 1
        if len(args) == 2:
            if args[1].lower() in ["first", "start"]:
                position = 1
            elif args[1].lower() in ["play_next", "next"]:
                current_position = speaker.get_current_track_info()["playlist_position"]
                if current_position == "NOT_IMPLEMENTED":
                    position = 1
                else:
                    position = int(current_position) + 1
            else:
                try:
                    position = int(args[1])
                    position = position if position > 0 else 1
                    position = position if position <= speaker.queue_size else 0
                except ValueError:
                    # Note that 'first/start' option is now redundant, but included
                    # here for backward compatibility
                    error_report(
                        "Second parameter for '{}' must be integer or 'next/play_next'".format(
                            action
                        )
                    )
                    return False
        # Select a random entry from the list, in case there's more than one
        item = items[randint(0, len(items) - 1)]
        print(speaker.add_to_queue(item, position=position))
        return True

    error_report("'{}' not found".format(name))
    return False


@one_or_two_parameters
def queue_album(speaker, action, args, soco_function, use_local_speaker_list):
    return queue_item_core(speaker, action, args, "albums")


@one_or_two_parameters
def queue_track(speaker, action, args, soco_function, use_local_speaker_list):
    return queue_item_core(speaker, action, args, "tracks")


@one_or_more_parameters
def if_stopped_or_playing(speaker, action, args, soco_function, use_local_speaker_list):
    """Perform the action only if the speaker is currently in the desired playback state"""
    state = speaker.get_current_transport_info()["current_transport_state"]
    logging.info(
        "Condition: '{}': Speaker '{}' is in state '{}'".format(
            action, speaker.player_name, state
        )
    )
    if (state != "PLAYING" and action == "if_playing") or (
        state == "PLAYING" and action == "if_stopped"
    ):
        logging.info("Action suppressed")
        return True

    action = args[0]
    args = args[1:]
    logging.info(
        "Action invoked: '{} {} {}'".format(speaker.player_name, action, " ".join(args))
    )
    return process_action(
        speaker, action, args, use_local_speaker_list=use_local_speaker_list
    )


@one_parameter
def cue_favourite(speaker, action, args, soco_function, use_local_speaker_list):
    """Shortcut to mute, play favourite, stop favourite, and unmute.
    Preserve the mute state
    """
    if not speaker.is_coordinator:
        error_report("Action '{}' can only be applied to a coordinator".format(action))
        return False
    unmute = False
    unmute_group = False
    if not speaker.mute:
        speaker.mute = True
        unmute = True
    if not speaker.group.mute:
        speaker.group.mute = True
        unmute_group = True
    if action in ["cfrs", "cue_favourite_radio_station", "cue_favorite_radio_station"]:
        result = play_favourite_radio(
            speaker, action, args, soco_function, use_local_speaker_list
        )
        msg = ""
    else:
        result, msg = play_favourite_core(speaker, args[0])
    speaker.stop()
    if unmute:
        speaker.mute = False
    if unmute_group:
        speaker.group.mute = False
    if not result:
        error_report(msg)
        return False
    return True


@one_parameter
def transfer_playback(speaker, action, args, soco_function, use_local_speaker_list):
    """Transfer playback from one speaker to another, by grouping and ungrouping."""
    if not speaker.is_coordinator:
        error_report("Speaker '{}' is not a coordinator".format(speaker.player_name))
        return False
    speaker2 = get_speaker(args[0], use_local_speaker_list)
    if speaker == speaker2:
        error_report("Source and target speakers are the same")
        return False
    if speaker2:
        speaker2.join(speaker)
        speaker.unjoin()
        return True

    error_report("Speaker '{}' not found".format(args[0]))
    return False


@zero_parameters
def queue_position(speaker, action, args, soco_function, use_local_speaker_list):
    position, _ = get_current_queue_position(speaker)
    print(position)
    return True


@zero_parameters
def last_search(speaker, action, args, soco_function, use_local_speaker_list):
    items = read_search()
    if items:
        if len(items) > 0:
            print()
            print_list_header(
                "Sonos Music Library: Saved {} Search".format(
                    items.search_type.capitalize()
                ),
                "",
            )
            if items.search_type == "albums":
                print_albums(items)
            # 'artists' search_type is used for tracks when 'tracks_in_album' has
            #  been used for the search
            elif items.search_type in ["tracks", "artists", "browse"]:
                print_tracks(items)
            print()
    else:
        error_report("No saved search")
        return False
    return True


@one_or_two_parameters
def queue_search_result_number(
    speaker, action, args, soco_function, use_local_speaker_list
):
    try:
        saved_search_number = int(args[0])
    except ValueError:
        parameter_type_error(
            action, "An integer index from the previous search results"
        )
        return False
    items = read_search()
    if not items:
        error_report("No saved search")
        return False
    logging.info("Loaded saved search")
    position = 0
    if len(args) == 2:
        if args[1].lower() in ["play_next", "next"]:
            # Check if currently playing from the queue
            # If so, add at the next track position
            if (
                speaker.get_current_transport_info()["current_transport_state"]
                == "PLAYING"  # noqa: W503
                and speaker.get_current_track_info()["position"]  # noqa: W503
                != "NOT_IMPLEMENTED"  # noqa: W503
            ):
                logging.info("Currently playing from queue; add as next track")
                offset = 1
            # Otherwise use the current position
            else:
                logging.info("Not currently playing; add at current queue position")
                offset = 0
            position = (
                int(speaker.get_current_track_info()["playlist_position"]) + offset
            )
        elif args[1].lower() in ["first", "start"]:
            position = 1
        else:
            error_report(
                "Second parameter for '{}' must be 'next/play_next' or 'first/start'".format(
                    action
                )
            )
            return False
    # Select the item number from the saved search
    if 1 <= saved_search_number <= len(items):
        item = items[saved_search_number - 1]
        print(speaker.add_to_queue(item, position=position))
        return True

    error_report("Item search index must be between 1 and {}".format(len(items)))
    return False


def cue_favourite_radio_station(
    speaker, action, args, soco_function, use_local_speaker_list
):
    return cue_favourite(speaker, action, args, soco_function, use_local_speaker_list)


@zero_parameters
def battery(speaker, action, args, soco_function, use_local_speaker_list):
    try:
        battery_status = speaker.get_battery_info()
    except NotSupportedException:
        error_report("Battery status not supported by '{}'".format(speaker.player_name))
        return False
    except:
        error_report("Unable to retrieve battery status")
        return False

    for key, value in battery_status.items():
        if key == "Level":
            value = str(value) + "%"
        print("  " + key + ": " + str(value))

    return True


@one_parameter
def rename(speaker, action, args, soco_function, use_local_speaker_list):
    old_name = speaker.player_name
    new_name = args[0]
    if old_name == new_name:
        error_report("Current and new names are identical")
        return False
    speaker.player_name = new_name
    rename_speaker_in_cache(
        old_name, new_name, use_local_speaker_list=use_local_speaker_list
    )
    return True


@zero_parameters
def album_art(speaker, action, args, soco_function, use_local_speaker_list):
    """Get a URL for the current album art"""

    try:
        info = speaker.get_current_track_info()
        metadata = info["metadata"]
        data = parse(metadata)
        album_art_uri = data["DIDL-Lite"]["item"]["upnp:albumArtURI"]
        logging.info("Album art URI = ".format(album_art_uri))
    except:
        logging.info("No album art URI available")
        print("Album art not available")
        return True

    if not album_art_uri.lower().startswith("http"):
        print("Album art not accessible")
    else:
        print(album_art_uri)

    return True


@one_or_two_parameters
def add_uri_to_queue(speaker, action, args, soco_function, use_local_speaker_list):
    uri = args[0]
    position = 0
    if len(args) == 2:
        if args[1].lower() in ["first", "start"]:
            position = 1
        elif args[1].lower() in ["play_next", "next"]:
            current_position = speaker.get_current_track_info()["playlist_position"]
            if current_position == "NOT_IMPLEMENTED":
                position = 1
            else:
                position = int(current_position) + 1
        else:
            try:
                position = int(args[1])
                position = position if position > 0 else 1
                position = position if position <= speaker.queue_size else 0
            except ValueError:
                # Note that 'first/start' option is now redundant, but included
                # here for backward compatibility
                error_report(
                    "Second parameter for '{}' must be integer or 'next/play_next'".format(
                        action
                    )
                )
                return False

    print(speaker.add_uri_to_queue(uri, position=position))
    return True


@one_or_more_parameters
def play_file(speaker, action, args, soco_function, use_local_speaker_list):
    for audio_file in args:
        result = play_local_file(speaker, audio_file)
        if not result:
            return False
    return True


@one_or_two_parameters
def play_m3u(speaker, action, args, soco_function, use_local_speaker_list):
    m3u_file = args[0]
    options = "" if len(args) == 1 else args[1]
    options = options.lower()

    play_m3u_file(speaker, m3u_file, options=options)
    return True


@zero_or_one_parameter
def buttons(speaker, action, args, soco_function, use_local_speaker_list):
    """Enable or disable a speaker's buttons"""
    np = len(args)
    if np == 0:
        state = "on" if speaker.buttons_enabled else "off"
        print(state)
    elif np == 1:
        arg = args[0].lower()
        if arg == "on":
            speaker.buttons_enabled = True
        elif arg == "off":
            speaker.buttons_enabled = False
        else:
            parameter_type_error(action, "on|off")
    return True


@zero_or_one_parameter
def fixed_volume(speaker, action, args, soco_function, use_local_speaker_list):
    """Enable or disable whether a Connect or Port has its Fixed Volume set"""
    np = len(args)
    if np == 0:
        state = "on" if speaker.fixed_volume else "off"
        print(state)
    elif np == 1:
        arg = args[0].lower()
        try:
            if arg == "on":
                speaker.fixed_volume = True
            elif arg == "off":
                speaker.fixed_volume = False
            else:
                parameter_type_error(action, "on|off")
        except:
            error_report(
                "Fixed Volume feature not supported by '{}'".format(speaker.player_name)
            )
            return False
    return True


@zero_or_one_parameter
def trueplay(speaker, action, args, soco_function, use_local_speaker_list):
    """Enable or disable whether a Trueplay profile is enabled"""
    np = len(args)
    if np == 0:
        state = "on" if speaker.trueplay else "off"
        print(state)
    elif np == 1:
        arg = args[0].lower()
        try:
            if arg == "on":
                speaker.trueplay = True
            elif arg == "off":
                speaker.trueplay = False
            else:
                parameter_type_error(action, "on|off")
        except:
            error_report(
                "No Trueplay profile available for '{}' (or Trueplay not supported)".format(
                    speaker.player_name
                )
            )
            return False
    return True


@zero_parameters
def groupstatus(speaker, action, args, soco_function, use_local_speaker_list):
    """Determine the grouped/paired/bonded status of a speaker."""

    visible_speakers = False
    invisible_speakers = False
    coordinator = None

    for grouped_speaker in speaker.group.members:
        if speaker is grouped_speaker:
            continue
        if grouped_speaker.is_visible:
            visible_speakers = True
        if not grouped_speaker.is_visible:
            invisible_speakers = True
        if grouped_speaker.is_coordinator:
            coordinator = grouped_speaker

    logging.info(
        "Visible = {}, Coordinator = {}, Speakers in Group = {}, Other Visible Speakers = {}, Other Invisible Speakers = {}".format(
            speaker.is_visible,
            speaker.is_coordinator,
            len(speaker.group.members),
            visible_speakers,
            invisible_speakers,
        )
    )

    if len(speaker.group.members) == 1:
        print("Standalone")

    if speaker.is_visible and speaker.is_coordinator and invisible_speakers:
        print("Paired or bonded, coordinator")

    if not speaker.is_visible:
        print(
            "Paired or bonded, not coordinator [coordinator = {} @ {}]".format(
                coordinator.player_name, coordinator.ip_address
            )
        )

    if speaker.is_visible and speaker.is_coordinator and visible_speakers:
        print("Grouped, coordinator")

    if speaker.is_visible and not speaker.is_coordinator:
        print(
            "Grouped, not coordinator [coordinator = {} @ {}]".format(
                coordinator.player_name, coordinator.ip_address
            )
        )

    return True


@zero_parameters
def pauseplay(speaker, action, args, soco_function, use_local_speaker_list):
    """Invert a STOPPED or PAUSED STATE."""

    state = speaker.get_current_transport_info()["current_transport_state"]
    logging.info("Speaker '{}' is in a '{}' state".format(speaker.player_name, state))

    if state in ["PLAYING"]:
        try:
            logging.info("Trying 'pause'")
            speaker.pause()
        except:
            logging.info("'Pause' failed ... using 'stop'")
            speaker.stop()

    elif state in ["STOPPED", "PAUSED_PLAYBACK"]:
        logging.info("Trying 'play'")
        speaker.play()

    return True


@zero_parameters
def available_actions(speaker, action, args, soco_function, use_local_speaker_list):
    """Determine the currently available playback control options."""
    print("Currently available playback actions: {}".format(speaker.available_actions))
    return True


@zero_parameters
def end_control_session(speaker, action, args, soco_function, use_local_speaker_list):
    """Ends a direct control session (e.g., Spotify Connect)."""
    try:
        speaker.end_direct_control_session()
    except SoCoUPnPException:
        error_report("Invalid operation")
        return False
    return True


@zero_parameters
def wait_end_track(speaker, action, args, soco_function, use_local_speaker_list):
    """Wait for the end of the current track, or until playback stops/pauses."""

    try:
        sub = speaker.avTransport.subscribe(auto_renew=True)
        logging.info(
            "Subscribing to transport events from {}".format(speaker.player_name)
        )
    except Exception as e:
        error_report("Exception {}".format(e))
        return False

    initial_playlist_number = None
    initial_title = None

    while True:
        try:
            event = sub.events.get(timeout=1.0)
            logging.info("Transport event received")

            # The code below didn't work; retain for possible future use
            # Consider using a countdown?
            #
            # info = speaker.get_current_track_info()
            # position = convert_to_seconds(info["position"])
            # duration = convert_to_seconds(info["duration"])
            # logging.info("Position = {}, duration = {}".format(position, duration))
            #
            # if duration - position == 0:
            #     logging.info("Track duration expired")
            #     event_unsubscribe(sub)
            #     return True

            if event.variables["transport_state"] not in ["PLAYING", "TRANSITIONING"]:
                logging.info("Speaker is not playing")
                event_unsubscribe(sub)
                return True

            if initial_playlist_number is None:
                initial_playlist_number = event.variables["current_track"]
                try:
                    initial_title = speaker.get_current_track_info()["title"]
                except:
                    initial_title = None
                logging.info(
                    "Initial title = '{}', initial playlist no. = {}".format(
                        initial_title, initial_playlist_number
                    )
                )

            else:
                current_playlist_number = event.variables["current_track"]
                try:
                    current_title = speaker.get_current_track_info()["title"]
                except:
                    current_title = None
                logging.info(
                    "Current title = '{}', current playlist no. = {}".format(
                        current_title, current_playlist_number
                    )
                )
                # Check whether playlist number or track title have changed
                if (
                    current_playlist_number != initial_playlist_number
                    or current_title != initial_title
                ):
                    logging.info("Track has changed")
                    event_unsubscribe(sub)
                    return True

        except Empty:
            pass


@zero_parameters
def get_uri(speaker, action, args, soco_function, use_local_speaker_list):
    track_info = speaker.get_current_track_info()
    print(track_info["uri"])
    return True


<<<<<<< HEAD
@zero_parameters
def get_channel(speaker, action, args, soco_function, use_local_speaker_list):
    media_info = speaker.get_current_media_info()
    print(media_info["channel"])
=======
@one_parameter
def add_sharelink_to_queue(
    speaker, action, args, soco_function, use_local_speaker_list
):

    share_link = ShareLinkPlugin(speaker)
    uri = args[0]

    if not share_link.is_share_link(uri):
        error_report("Invalid sharelink: '{}'".format(uri))
        return False

    try:
        # Return the queue position of the first added item
        print(share_link.add_share_link_to_queue(uri))
    except SoCoUPnPException as e:
        error_report("Unable to add sharelink to queue: {}".format(e))
        return False

>>>>>>> 2eae856e
    return True


def process_action(speaker, action, args, use_local_speaker_list=False):
    sonos_function = actions.get(action, None)
    if sonos_function:
        if sonos_function.switch_to_coordinator:
            if not speaker.is_coordinator:
                speaker = speaker.group.coordinator
                logging.info(
                    "Switching to coordinator speaker '{}'".format(speaker.player_name)
                )
        return sonos_function.processing_function(
            speaker,
            action,
            args,
            sonos_function.soco_function,
            use_local_speaker_list,
        )
    return False


class SonosFunction:
    """Maps actions into processing functions."""

    def __init__(self, function, soco_function=None, switch_to_coordinator=False):
        self._function = function
        self._soco_function = soco_function
        self._switch_to_coordinator = switch_to_coordinator

    @property
    def processing_function(self):
        return self._function

    @property
    def soco_function(self):
        return self._soco_function

    @property
    def switch_to_coordinator(self):
        return self._switch_to_coordinator


def get_actions(include_additional=True):
    action_list = list(actions.keys())
    if include_additional:
        additional_commands = [
            "loop",
            "loop_until",
            "loop_for",
            "loop_to_start",
            "track_follow",
            "wait_until",
            "wait",
            "wait_for",
        ]
        action_list = action_list + additional_commands
    return sorted(action_list)


def list_actions(include_additional=True):
    action_list = get_actions(include_additional=include_additional)
    action_list = sorted(action_list, reverse=True)

    longest_command = len(max(action_list, key=len))
    item_spacing = longest_command + 2
    items_per_line = get_terminal_size().columns // item_spacing

    current_line_position = 1
    while True:
        try:
            command = action_list.pop()
        except IndexError:
            break
        if current_line_position == items_per_line:
            ending = "\n"
            current_line_position = 1
        else:
            ending = " " * (item_spacing - len(command))
            current_line_position += 1
        print(command, end=ending)
    if current_line_position != 1:
        print()


# Actions and associated processing functions
actions = {
    "mute": SonosFunction(on_off_action, "mute"),
    "cross_fade": SonosFunction(on_off_action, "cross_fade"),
    "crossfade": SonosFunction(on_off_action, "cross_fade"),
    "fade": SonosFunction(on_off_action, "cross_fade"),
    "loudness": SonosFunction(on_off_action, "loudness"),
    "status_light": SonosFunction(on_off_action, "status_light"),
    "light": SonosFunction(on_off_action, "status_light"),
    "night_mode": SonosFunction(on_off_action, "night_mode"),
    "night": SonosFunction(on_off_action, "night_mode"),
    "dialog_mode": SonosFunction(on_off_action, "dialog_mode"),
    "dialog": SonosFunction(on_off_action, "dialog_mode"),
    "dialogue_mode": SonosFunction(on_off_action, "dialog_mode"),
    "dialogue": SonosFunction(on_off_action, "dialog_mode"),
    "play": SonosFunction(no_args_no_output, "play", True),
    "start": SonosFunction(no_args_no_output, "play", True),
    "stop": SonosFunction(no_args_no_output, "stop", True),
    "pause": SonosFunction(no_args_no_output, "pause", True),
    "next": SonosFunction(no_args_no_output, "next", True),
    "previous": SonosFunction(no_args_no_output, "previous", True),
    "prev": SonosFunction(no_args_no_output, "previous", True),
    "list_queue": SonosFunction(list_queue, "get_queue", True),
    "lq": SonosFunction(list_queue, "get_queue", True),
    "queue": SonosFunction(list_queue, "get_queue", True),
    "q": SonosFunction(list_queue, "get_queue", True),
    "list_playlists": SonosFunction(list_numbered_things, "get_sonos_playlists"),
    "playlists": SonosFunction(list_numbered_things, "get_sonos_playlists"),
    "lp": SonosFunction(list_numbered_things, "get_sonos_playlists"),
    "list_favourites": SonosFunction(list_numbered_things, "get_sonos_favorites"),
    "list_favorites": SonosFunction(list_numbered_things, "get_sonos_favorites"),
    "list_favs": SonosFunction(list_numbered_things, "get_sonos_favorites"),
    "lf": SonosFunction(list_numbered_things, "get_sonos_favorites"),
    "volume": SonosFunction(volume_actions, "volume"),
    "vol": SonosFunction(volume_actions, "volume"),
    "v": SonosFunction(volume_actions, "volume"),
    "group_volume": SonosFunction(volume_actions, "group_volume"),
    "group_vol": SonosFunction(volume_actions, "group_volume"),
    "gv": SonosFunction(volume_actions, "group_volume"),
    "ramp_to_volume": SonosFunction(volume_actions, "ramp_to_volume"),
    "ramp": SonosFunction(volume_actions, "ramp_to_volume"),
    "relative_volume": SonosFunction(relative_volume, "relative_volume"),
    "rel_vol": SonosFunction(relative_volume, "relative_volume"),
    "rv": SonosFunction(relative_volume, "relative_volume"),
    "group_relative_volume": SonosFunction(relative_volume, "group_relative_volume"),
    "group_rel_vol": SonosFunction(relative_volume, "group_relative_volume"),
    "grv": SonosFunction(relative_volume, "group_relative_volume"),
    "track": SonosFunction(track, "", True),
    "play_mode": SonosFunction(playback_mode, "play_mode", True),
    "mode": SonosFunction(playback_mode, "play_mode", True),
    "playback_state": SonosFunction(
        transport_state, "get_current_transport_info", True
    ),
    "playback": SonosFunction(transport_state, "get_current_transport_info", True),
    "state": SonosFunction(transport_state, "get_current_transport_info", True),
    "status": SonosFunction(transport_state, "get_current_transport_info", True),
    "play_favourite": SonosFunction(play_favourite, "play_favorite", True),
    "play_favorite": SonosFunction(play_favourite, "play_favorite", True),
    "favourite": SonosFunction(play_favourite, "play_favorite", True),
    "favorite": SonosFunction(play_favourite, "play_favorite", True),
    "play_fav": SonosFunction(play_favourite, "play_favorite", True),
    "fav": SonosFunction(play_favourite, "play_favorite", True),
    "pf": SonosFunction(play_favourite, "play_favorite", True),
    "play_uri": SonosFunction(play_uri, "play_uri", True),
    "uri": SonosFunction(play_uri, "play_uri", True),
    "pu": SonosFunction(play_uri, "play_uri", True),
    "sleep_timer": SonosFunction(sleep_timer, "sleep_timer", True),
    "sleep": SonosFunction(sleep_timer, "sleep_timer", True),
    "group": SonosFunction(group_or_pair, "join"),
    "g": SonosFunction(group_or_pair, "join"),
    "ungroup": SonosFunction(no_args_no_output, "unjoin"),
    "ug": SonosFunction(no_args_no_output, "unjoin"),
    "u": SonosFunction(no_args_no_output, "unjoin"),
    "party_mode": SonosFunction(no_args_no_output, "partymode"),
    "party": SonosFunction(no_args_no_output, "partymode"),
    "ungroup_all": SonosFunction(operate_on_all, "unjoin"),
    "zones": SonosFunction(zones, "zones"),
    "all_zones": SonosFunction(zones, "zones"),
    "rooms": SonosFunction(zones, "zones"),
    "all_rooms": SonosFunction(zones, "zones"),
    "visible_zones": SonosFunction(zones, "zones"),
    "visible_rooms": SonosFunction(zones, "zones"),
    "play_from_queue": SonosFunction(play_from_queue, "play_from_queue", True),
    "play_queue": SonosFunction(play_from_queue, "play_from_queue", True),
    "pfq": SonosFunction(play_from_queue, "play_from_queue", True),
    "pq": SonosFunction(play_from_queue, "play_from_queue", True),
    "remove_from_queue": SonosFunction(remove_from_queue, "remove_from_queue", True),
    "rfq": SonosFunction(remove_from_queue, "remove_from_queue", True),
    "rq": SonosFunction(remove_from_queue, "remove_from_queue", True),
    "clear_queue": SonosFunction(no_args_no_output, "clear_queue", True),
    "cq": SonosFunction(no_args_no_output, "clear_queue", True),
    "group_mute": SonosFunction(on_off_action, "group_mute"),
    "save_queue": SonosFunction(save_queue, "create_sonos_playlist_from_queue", True),
    "sq": SonosFunction(save_queue, "create_sonos_playlist_from_queue", True),
    "create_playlist_from_queue": SonosFunction(
        save_queue, "create_sonos_playlist_from_queue", True
    ),
    "queue_length": SonosFunction(no_args_one_output, "queue_size", True),
    "ql": SonosFunction(no_args_one_output, "queue_size", True),
    "add_playlist_to_queue": SonosFunction(playlist_operations, "add_to_queue", True),
    "add_pl_to_queue": SonosFunction(playlist_operations, "add_to_queue", True),
    "queue_playlist": SonosFunction(playlist_operations, "add_to_queue", True),
    "apq": SonosFunction(playlist_operations, "add_to_queue", True),
    "pause_all": SonosFunction(operate_on_all, "pause"),
    "seek": SonosFunction(seek, "seek", True),
    "seek_to": SonosFunction(seek, "seek", True),
    "seek_forward": SonosFunction(seek_forward, "seek_forward", True),
    "sf": SonosFunction(seek_forward, "seek_forward", True),
    "seek_back": SonosFunction(seek_back, "seek_back", True),
    "sb": SonosFunction(seek_back, "seek_back", True),
    "line_in": SonosFunction(line_in, ""),
    "bass": SonosFunction(eq, "bass"),
    "treble": SonosFunction(eq, "treble"),
    "balance": SonosFunction(balance, "balance"),
    "reindex": SonosFunction(reindex, "start_library_update"),
    "info": SonosFunction(info, "get_info"),
    "groups": SonosFunction(groups, "groups"),
    "pair": SonosFunction(group_or_pair, "create_stereo_pair"),
    "unpair": SonosFunction(no_args_no_output, "separate_stereo_pair"),
    "delete_playlist": SonosFunction(playlist_operations, "remove_sonos_playlist"),
    "remove_playlist": SonosFunction(playlist_operations, "remove_sonos_playlist"),
    "clear_playlist": SonosFunction(playlist_operations, "clear_sonos_playlist"),
    "create_playlist": SonosFunction(playlist_operations, "create_sonos_playlist"),
    # "add_uri_to_queue": SonosFunction(playlist_operations, "add_uri_to_queue"),
    "auq": SonosFunction(playlist_operations, "add_uri_to_queue", True),
    "remove_from_playlist": SonosFunction(
        remove_from_playlist, "remove_from_sonos_playlist"
    ),
    "rfp": SonosFunction(remove_from_playlist, "remove_from_sonos_playlist"),
    "favorite_radio_stations": SonosFunction(
        list_numbered_things, "get_favorite_radio_stations"
    ),
    "favourite_radio_stations": SonosFunction(
        list_numbered_things, "get_favorite_radio_stations"
    ),
    "frs": SonosFunction(list_numbered_things, "get_favorite_radio_stations"),
    "lfrs": SonosFunction(list_numbered_things, "get_favorite_radio_stations"),
    "play_favourite_radio_station": SonosFunction(play_favourite_radio, "play_uri"),
    "play_favorite_radio_station": SonosFunction(play_favourite_radio, "play_uri"),
    "pfrs": SonosFunction(play_favourite_radio, "play_uri", True),
    # "tracks": SonosFunction(list_numbered_things, "get_tracks"),
    "alarms": SonosFunction(list_alarms, "get_alarms"),
    "list_alarms": SonosFunction(list_alarms, "get_alarms"),
    "libraries": SonosFunction(list_libraries, "list_library_shares"),
    "shares": SonosFunction(list_libraries, "list_library_shares"),
    "sysinfo": SonosFunction(system_info, ""),
    "sleep_at": SonosFunction(sleep_at, "", True),
    "add_favourite_to_queue": SonosFunction(
        add_favourite_to_queue, "add_to_queue", True
    ),
    "add_favorite_to_queue": SonosFunction(
        add_favourite_to_queue, "add_to_queue", True
    ),
    "add_fav_to_queue": SonosFunction(add_favourite_to_queue, "add_to_queue", True),
    "afq": SonosFunction(add_favourite_to_queue, "add_to_queue", True),
    "list_playlist_tracks": SonosFunction(list_playlist_tracks, "list_tracks"),
    "lpt": SonosFunction(list_playlist_tracks, "list_tracks"),
    "list_all_playlist_tracks": SonosFunction(list_all_playlist_tracks, ""),
    "lapt": SonosFunction(list_all_playlist_tracks, ""),
    "wait_stop": SonosFunction(wait_stop, "", True),
    "wait_start": SonosFunction(wait_start, "", True),
    "wait_stopped_for": SonosFunction(wait_stopped_for, "", True),
    "wsf": SonosFunction(wait_stopped_for, "", True),
    "if_stopped": SonosFunction(if_stopped_or_playing, "", True),
    "if_playing": SonosFunction(if_stopped_or_playing, "", True),
    "search_library": SonosFunction(search_library, ""),
    "sl": SonosFunction(search_library, ""),
    "search_artists": SonosFunction(search_artists, ""),
    "search_artist": SonosFunction(search_artists, ""),
    "sart": SonosFunction(search_artists, ""),
    "search_albums": SonosFunction(search_albums, ""),
    "search_album": SonosFunction(search_albums, ""),
    "salb": SonosFunction(search_albums, ""),
    "search_tracks": SonosFunction(search_tracks, ""),
    "search_track": SonosFunction(search_tracks, ""),
    "st": SonosFunction(search_tracks, ""),
    "tracks_in_album": SonosFunction(tracks_in_album, ""),
    "tia": SonosFunction(tracks_in_album, ""),
    "lta": SonosFunction(tracks_in_album, ""),
    "list_albums": SonosFunction(list_albums, ""),
    "albums": SonosFunction(list_albums, ""),
    "list_artists": SonosFunction(list_artists, ""),
    "artists": SonosFunction(list_artists, ""),
    "queue_album": SonosFunction(queue_album, "", True),
    "qa": SonosFunction(queue_album, "", True),
    "queue_track": SonosFunction(queue_track, "", True),
    "qt": SonosFunction(queue_track, "", True),
    "cue_favourite": SonosFunction(cue_favourite, "", True),
    "cue_favorite": SonosFunction(cue_favourite, "", True),
    "cue_fav": SonosFunction(cue_favourite, "", True),
    "cf": SonosFunction(cue_favourite, "", True),
    "transfer_playback": SonosFunction(transfer_playback, "", True),
    "transfer_to": SonosFunction(transfer_playback, "", True),
    "transfer": SonosFunction(transfer_playback, "", True),
    "shuffle": SonosFunction(shuffle, "", True),
    "sh": SonosFunction(shuffle, "", True),
    "repeat": SonosFunction(repeat, "", True),
    "rpt": SonosFunction(repeat, "", True),
    "remove_current_track_from_queue": SonosFunction(
        remove_current_track_from_queue, "", True
    ),
    "rctfq": SonosFunction(remove_current_track_from_queue, "", True),
    "remove_last_track_from_queue": SonosFunction(
        remove_last_track_from_queue, "", True
    ),
    "rltfq": SonosFunction(remove_last_track_from_queue, "", True),
    "queue_position": SonosFunction(queue_position, "", True),
    "qp": SonosFunction(queue_position, "", True),
    "last_search": SonosFunction(last_search, "", True),
    "ls": SonosFunction(last_search, ""),
    "queue_search_result_number": SonosFunction(queue_search_result_number, "", True),
    "queue_search_number": SonosFunction(queue_search_result_number, "", True),
    "qsn": SonosFunction(queue_search_result_number, "", True),
    "cue_favourite_radio_station": SonosFunction(cue_favourite_radio_station, "", True),
    "cue_favorite_radio_station": SonosFunction(cue_favourite_radio_station, "", True),
    "cfrs": SonosFunction(cue_favourite_radio_station, "", True),
    "battery": SonosFunction(battery, ""),
    "rename": SonosFunction(rename, ""),
    "play_file": SonosFunction(play_file, "", True),
    "play_local_file": SonosFunction(play_file, "", True),
    "play_m3u": SonosFunction(play_m3u, "", True),
    "play_local_m3u": SonosFunction(play_m3u, "", True),
    "add_uri_to_queue": SonosFunction(add_uri_to_queue, "", True),
    "wait_stop_not_pause": SonosFunction(wait_stop_not_pause, "", True),
    "wsnp": SonosFunction(wait_stop_not_pause, "", True),
    "wait_stopped_for_not_pause": SonosFunction(wait_stopped_for_not_pause, "", True),
    "wsfnp": SonosFunction(wait_stopped_for_not_pause, "", True),
    "buttons": SonosFunction(buttons, ""),
    "fixed_volume": SonosFunction(fixed_volume, ""),
    "trueplay": SonosFunction(trueplay, ""),
    "play_favourite_number": SonosFunction(play_favourite_number, "", True),
    "play_favorite_number": SonosFunction(play_favourite_number, "", True),
    "pfn": SonosFunction(play_favourite_number, "", True),
    "play_fav_radio_station_no": SonosFunction(play_favourite_radio_number, "", True),
    "pfrsn": SonosFunction(play_favourite_radio_number, "", True),
    "album_art": SonosFunction(album_art, "", True),
    "groupstatus": SonosFunction(groupstatus),
    "pauseplay": SonosFunction(pauseplay, "", True),
    "playpause": SonosFunction(pauseplay, "", True),
    "available_actions": SonosFunction(available_actions, "", True),
    "wait_end_track": SonosFunction(wait_end_track, "", True),
    "remove_alarms": SonosFunction(remove_alarms, "", False),
    "remove_alarm": SonosFunction(remove_alarms, "", False),
    "add_alarm": SonosFunction(add_alarm, "", False),
    "create_alarm": SonosFunction(add_alarm, "", False),
    "enable_alarm": SonosFunction(enable_alarms, "", False),
    "enable_alarms": SonosFunction(enable_alarms, "", False),
    "disable_alarm": SonosFunction(disable_alarms, "", False),
    "disable_alarms": SonosFunction(disable_alarms, "", False),
    "modify_alarm": SonosFunction(modify_alarm, "", False),
    "modify_alarms": SonosFunction(modify_alarm, "", False),
    "copy_alarm": SonosFunction(copy_alarm, "", False),
    "move_alarm": SonosFunction(move_alarm, "", False),
    "snooze_alarm": SonosFunction(snooze_alarm, "", True),
    "relative_bass": SonosFunction(eq_relative, "bass", False),
    "rb": SonosFunction(eq_relative, "bass", False),
    "relative_treble": SonosFunction(eq_relative, "treble", False),
    "rt": SonosFunction(eq_relative, "treble", False),
    "list_library_playlists": SonosFunction(
        list_numbered_things, "get_playlists", False
    ),
    "llp": SonosFunction(list_numbered_things, "get_playlists", False),
    "list_library_playlist_tracks": SonosFunction(
        list_library_playlist_tracks, "", False
    ),
    "llpt": SonosFunction(list_library_playlist_tracks, "", False),
    "add_library_playlist_to_queue": SonosFunction(
        playlist_operations, "add_library_playlist_to_queue", True
    ),
    "alpq": SonosFunction(playlist_operations, "add_library_playlist_to_queue", True),
    "get_uri": SonosFunction(get_uri, "", True),
    "end_session": SonosFunction(end_control_session, "", True),
<<<<<<< HEAD
    "get_channel": SonosFunction(get_channel, "", True),
=======
    "add_sharelink_to_queue": SonosFunction(add_sharelink_to_queue, "", True),
    "sharelink": SonosFunction(add_sharelink_to_queue, "", True),
>>>>>>> 2eae856e
}<|MERGE_RESOLUTION|>--- conflicted
+++ resolved
@@ -2596,17 +2596,16 @@
     return True
 
 
-<<<<<<< HEAD
 @zero_parameters
 def get_channel(speaker, action, args, soco_function, use_local_speaker_list):
     media_info = speaker.get_current_media_info()
     print(media_info["channel"])
-=======
+    return True
+
 @one_parameter
 def add_sharelink_to_queue(
     speaker, action, args, soco_function, use_local_speaker_list
 ):
-
     share_link = ShareLinkPlugin(speaker)
     uri = args[0]
 
@@ -2621,7 +2620,6 @@
         error_report("Unable to add sharelink to queue: {}".format(e))
         return False
 
->>>>>>> 2eae856e
     return True
 
 
@@ -2979,10 +2977,7 @@
     "alpq": SonosFunction(playlist_operations, "add_library_playlist_to_queue", True),
     "get_uri": SonosFunction(get_uri, "", True),
     "end_session": SonosFunction(end_control_session, "", True),
-<<<<<<< HEAD
     "get_channel": SonosFunction(get_channel, "", True),
-=======
     "add_sharelink_to_queue": SonosFunction(add_sharelink_to_queue, "", True),
     "sharelink": SonosFunction(add_sharelink_to_queue, "", True),
->>>>>>> 2eae856e
 }